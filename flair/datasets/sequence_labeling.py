import copy
import json
import logging
import os
import re
import shutil
from collections import defaultdict
from pathlib import Path
from typing import (
    Any,
    DefaultDict,
    Dict,
    Iterable,
    Iterator,
    List,
    Optional,
    Tuple,
    Union,
    cast,
)

from torch.utils.data import ConcatDataset, Dataset

import flair
from flair.data import (
    Corpus,
    FlairDataset,
    MultiCorpus,
    Relation,
    Sentence,
    Token,
    get_spans_from_bio,
)
from flair.datasets.base import find_train_dev_test_files
from flair.file_utils import cached_path, unpack_file

log = logging.getLogger("flair")


class MultiFileJsonlCorpus(Corpus):
    """This class represents a generic Jsonl corpus with multiple train, dev, and test files."""

    def __init__(
        self,
        train_files=None,
        test_files=None,
        dev_files=None,
        encoding: str = "utf-8",
        text_column_name: str = "data",
        label_column_name: str = "label",
        metadata_column_name: str = "metadata",
        label_type: str = "ner",
        **corpusargs,
    ) -> None:
        """Instantiates a MuliFileJsonlCorpus as, e.g., created with doccanos JSONL export.

        Note that at least one of train_files, test_files, and dev_files must contain one path.
        Otherwise, the initialization will fail.

        :param corpusargs: Additional arguments for Corpus initialization
        :param train_files: the name of the train files
        :param test_files: the name of the test files
        :param dev_files: the name of the dev files, if empty, dev data is sampled from train
        :param text_column_name: Name of the text column inside the jsonl files.
        :param label_column_name: Name of the label column inside the jsonl files.
        :param metadata_column_name: Name of the metadata column inside the jsonl files.

        :raises RuntimeError: If no paths are given
        """
        train: Optional[Dataset] = (
            ConcatDataset(
                [
                    JsonlDataset(
                        train_file,
                        text_column_name=text_column_name,
                        label_column_name=label_column_name,
                        metadata_column_name=metadata_column_name,
                        label_type=label_type,
                        encoding=encoding,
                    )
                    for train_file in train_files
                ]
            )
            if train_files and train_files[0]
            else None
        )

        # read in test file if exists
        test: Optional[Dataset] = (
            ConcatDataset(
                [
                    JsonlDataset(
                        test_file,
                        text_column_name=text_column_name,
                        label_column_name=label_column_name,
                        metadata_column_name=metadata_column_name,
                        label_type=label_type,
                    )
                    for test_file in test_files
                ]
            )
            if test_files and test_files[0]
            else None
        )

        # read in dev file if exists
        dev: Optional[Dataset] = (
            ConcatDataset(
                [
                    JsonlDataset(
                        dev_file,
                        text_column_name=text_column_name,
                        label_column_name=label_column_name,
                        metadata_column_name=metadata_column_name,
                        label_type=label_type,
                    )
                    for dev_file in dev_files
                ]
            )
            if dev_files and dev_files[0]
            else None
        )
        super().__init__(train, dev, test, **corpusargs)


class JsonlCorpus(MultiFileJsonlCorpus):
    def __init__(
        self,
        data_folder: Union[str, Path],
        train_file: Optional[Union[str, Path]] = None,
        test_file: Optional[Union[str, Path]] = None,
        dev_file: Optional[Union[str, Path]] = None,
        encoding: str = "utf-8",
        text_column_name: str = "data",
        label_column_name: str = "label",
        metadata_column_name: str = "metadata",
        label_type: str = "ner",
        autofind_splits: bool = True,
        name: Optional[str] = None,
        **corpusargs,
    ) -> None:
        """Instantiates a JsonlCorpus with one file per Dataset (train, dev, and test).

        :param data_folder: Path to the folder containing the JSONL corpus
        :param train_file: the name of the train file
        :param test_file: the name of the test file
        :param dev_file: the name of the dev file, if None, dev data is sampled from train
        :param text_column_name: Name of the text column inside the JSONL file.
        :param label_column_name: Name of the label column inside the JSONL file.
        :param metadata_column_name: Name of the metadata column inside the JSONL file.
        :param autofind_splits: Whether train, test and dev file should be determined automatically
        :param name: name of the Corpus see flair.data.Corpus
        """
        # find train, dev and test files if not specified
        dev_file, test_file, train_file = find_train_dev_test_files(
            data_folder, dev_file, test_file, train_file, autofind_splits
        )
        super().__init__(
            dev_files=[dev_file] if dev_file else [],
            train_files=[train_file] if train_file else [],
            test_files=[test_file] if test_file else [],
            text_column_name=text_column_name,
            label_column_name=label_column_name,
            metadata_column_name=metadata_column_name,
            label_type=label_type,
            name=name if data_folder is None else str(data_folder),
            encoding=encoding,
            **corpusargs,
        )


class JsonlDataset(FlairDataset):
    def __init__(
        self,
        path_to_jsonl_file: Union[str, Path],
        encoding: str = "utf-8",
        text_column_name: str = "data",
        label_column_name: str = "label",
        metadata_column_name: str = "metadata",
        label_type: str = "ner",
    ) -> None:
        """Instantiates a JsonlDataset and converts all annotated char spans to token tags using the IOB scheme.

        The expected file format is:

        .. code-block:: json

            {
                "<text_column_name>": "<text>",
                "<label_column_name>": [[<start_char_index>, <end_char_index>, <label>],...],
                "<metadata_column_name>": [[<metadata_key>, <metadata_value>],...]
            }

        Args:
            path_to_jsonl_file: File to read
            text_column_name: Name of the text column
            label_column_name: Name of the label column
            metadata_column_name: Name of the metadata column
        """
        path_to_json_file = Path(path_to_jsonl_file)

        self.text_column_name = text_column_name
        self.label_column_name = label_column_name
        self.metadata_column_name = metadata_column_name
        self.label_type = label_type
        self.path_to_json_file = path_to_json_file

        self.sentences: List[Sentence] = []
        with path_to_json_file.open(encoding=encoding) as jsonl_fp:
            for line in jsonl_fp:
                current_line = json.loads(line)
                raw_text = current_line[text_column_name]
                current_labels = current_line[label_column_name]
                current_metadatas = current_line.get(self.metadata_column_name, [])
                current_sentence = Sentence(raw_text)

                self._add_labels_to_sentence(raw_text, current_sentence, current_labels)
                self._add_metadatas_to_sentence(current_sentence, current_metadatas)

                self.sentences.append(current_sentence)

    def _add_labels_to_sentence(self, raw_text: str, sentence: Sentence, labels: List[List[Any]]):
        # Add tags for each annotated span
        for label in labels:
            self._add_label_to_sentence(raw_text, sentence, label[0], label[1], label[2])

    def _add_label_to_sentence(self, text: str, sentence: Sentence, start: int, end: int, label: str):
        """Adds a NE label to a given sentence.

        :param text: raw sentence (with all whitespaces etc.). Is used to determine the token indices.
        :param sentence: Tokenized flair Sentence.
        :param start: Start character index of the label.
        :param end: End character index of the label.
        :param label: Label to assign to the given range.
        :return: Nothing. Changes sentence as INOUT-param
        """
        annotated_part = text[start:end]

        # Remove leading and trailing whitespaces from annotated spans
        while re.search(r"^\s", annotated_part):
            start += 1
            annotated_part = text[start:end]

        while re.search(r"\s$", annotated_part):
            end -= 1
            annotated_part = text[start:end]

        # Search start and end token index for current span
        start_idx = -1
        end_idx = -1
        for token in sentence:
            if token.start_position <= start <= token.end_position and start_idx == -1:
                start_idx = token.idx - 1

            if token.start_position <= end <= token.end_position and end_idx == -1:
                end_idx = token.idx - 1

        # If end index is not found set to last token
        if end_idx == -1:
            end_idx = sentence[-1].idx - 1

        # Throw error if indices are not valid
        if start_idx == -1 or start_idx > end_idx:
            raise ValueError(
                f"Could not create token span from char span.\n\
                    Sen: {sentence}\nStart: {start}, End: {end}, Label: {label}\n\
                        Ann: {annotated_part}\nRaw: {text}\nCo: {start_idx}, {end_idx}"
            )

        sentence[start_idx : end_idx + 1].add_label(self.label_type, label)

    def _add_metadatas_to_sentence(self, sentence: Sentence, metadatas: List[Tuple[str, str]]):
        # Add metadatas for sentence
        for metadata in metadatas:
            self._add_metadata_to_sentence(sentence, metadata[0], metadata[1])

    @staticmethod
    def _add_metadata_to_sentence(sentence: Sentence, metadata_key: str, metadata_value: str):
        sentence.add_metadata(metadata_key, metadata_value)

    def is_in_memory(self) -> bool:
        # Currently all Jsonl Datasets are stored in Memory
        return True

    def __len__(self) -> int:
        """Number of sentences in the Dataset."""
        return len(self.sentences)

    def __getitem__(self, index: int) -> Sentence:
        """Returns the sentence at a given index."""
        return self.sentences[index]


class MultiFileColumnCorpus(Corpus):
    def __init__(
        self,
        column_format: Dict[int, str],
        train_files=None,
        test_files=None,
        dev_files=None,
        column_delimiter: str = r"\s+",
        comment_symbol: Optional[str] = None,
        encoding: str = "utf-8",
        document_separator_token: Optional[str] = None,
        skip_first_line: bool = False,
        in_memory: bool = True,
        label_name_map: Optional[Dict[str, str]] = None,
        banned_sentences: Optional[List[str]] = None,
        default_whitespace_after: int = 1,
        **corpusargs,
    ) -> None:
        r"""Instantiates a Corpus from CoNLL column-formatted task data such as CoNLL03 or CoNLL2000.

        Args:
            data_folder: base folder with the task data
            column_format: a map specifying the column format
            train_files: the name of the train files
            test_files: the name of the test files
            dev_files: the name of the dev files, if empty, dev data is sampled from train
            column_delimiter: default is to split on any separatator, but you can overwrite for instance with "\t" to split only on tabs
            comment_symbol: if set, lines that begin with this symbol are treated as comments
            document_separator_token: If provided, sentences that function as document boundaries are so marked
            skip_first_line: set to True if your dataset has a header line
            in_memory: If set to True, the dataset is kept in memory as Sentence objects, otherwise does disk reads
            label_name_map: Optionally map tag names to different schema.
            banned_sentences: Optionally remove sentences from the corpus. Works only if `in_memory` is true
        """
        # get train data
        train: Optional[Dataset] = (
            ConcatDataset(
                [
                    ColumnDataset(
                        train_file,
                        column_format,
                        encoding=encoding,
                        comment_symbol=comment_symbol,
                        column_delimiter=column_delimiter,
                        banned_sentences=banned_sentences,
                        in_memory=in_memory,
                        document_separator_token=document_separator_token,
                        skip_first_line=skip_first_line,
                        label_name_map=label_name_map,
                        default_whitespace_after=default_whitespace_after,
                    )
                    for train_file in train_files
                ]
            )
            if train_files and train_files[0]
            else None
        )

        # read in test file if exists
        test: Optional[Dataset] = (
            ConcatDataset(
                [
                    ColumnDataset(
                        test_file,
                        column_format,
                        encoding=encoding,
                        comment_symbol=comment_symbol,
                        column_delimiter=column_delimiter,
                        banned_sentences=banned_sentences,
                        in_memory=in_memory,
                        document_separator_token=document_separator_token,
                        skip_first_line=skip_first_line,
                        label_name_map=label_name_map,
                        default_whitespace_after=default_whitespace_after,
                    )
                    for test_file in test_files
                ]
            )
            if test_files and test_files[0]
            else None
        )

        # read in dev file if exists
        dev: Optional[Dataset] = (
            ConcatDataset(
                [
                    ColumnDataset(
                        dev_file,
                        column_format,
                        encoding=encoding,
                        comment_symbol=comment_symbol,
                        column_delimiter=column_delimiter,
                        banned_sentences=banned_sentences,
                        in_memory=in_memory,
                        document_separator_token=document_separator_token,
                        skip_first_line=skip_first_line,
                        label_name_map=label_name_map,
                        default_whitespace_after=default_whitespace_after,
                    )
                    for dev_file in dev_files
                ]
            )
            if dev_files and dev_files[0]
            else None
        )

        super().__init__(train, dev, test, **corpusargs)


class ColumnCorpus(MultiFileColumnCorpus):
    def __init__(
        self,
        data_folder: Union[str, Path],
        column_format: Dict[int, str],
        train_file=None,
        test_file=None,
        dev_file=None,
        autofind_splits: bool = True,
        name: Optional[str] = None,
        comment_symbol="# ",
        **corpusargs,
    ) -> None:
        r"""Instantiates a Corpus from CoNLL column-formatted task data such as CoNLL03 or CoNLL2000.

        Args:
            data_folder: base folder with the task data
            column_format: a map specifying the column format
            train_file: the name of the train file
            test_file: the name of the test file
            dev_file: the name of the dev file, if None, dev data is sampled from train
            column_delimiter: default is to split on any separatator, but you can overwrite for instance with "\t" to split only on tabs
            comment_symbol: if set, lines that begin with this symbol are treated as comments
            document_separator_token: If provided, sentences that function as document boundaries are so marked
            skip_first_line: set to True if your dataset has a header line
            in_memory: If set to True, the dataset is kept in memory as Sentence objects, otherwise does disk reads
            label_name_map: Optionally map tag names to different schema.
            banned_sentences: Optionally remove sentences from the corpus. Works only if `in_memory` is true
        """
        # find train, dev and test files if not specified
        dev_file, test_file, train_file = find_train_dev_test_files(
            data_folder, dev_file, test_file, train_file, autofind_splits
        )
        super().__init__(
            column_format,
            dev_files=[dev_file] if dev_file else [],
            train_files=[train_file] if train_file else [],
            test_files=[test_file] if test_file else [],
            name=name if data_folder is None else str(data_folder),
            comment_symbol=comment_symbol,
            **corpusargs,
        )


class ColumnDataset(FlairDataset):
    # special key for space after
    SPACE_AFTER_KEY = "space-after"
    # special key for feature columns
    FEATS = ["feats", "misc"]
    # special key for dependency head id
    HEAD = ["head", "head_id"]

    def __init__(
        self,
        path_to_column_file: Union[str, Path],
        column_name_map: Dict[int, str],
        column_delimiter: str = r"\s+",
        comment_symbol: Optional[str] = None,
        banned_sentences: Optional[List[str]] = None,
        in_memory: bool = True,
        document_separator_token: Optional[str] = None,
        encoding: str = "utf-8",
        skip_first_line: bool = False,
        label_name_map: Optional[Dict[str, str]] = None,
        default_whitespace_after: int = 1,
    ) -> None:
        r"""Instantiates a column dataset.

        Args:
            path_to_column_file: path to the file with the column-formatted data
            column_name_map: a map specifying the column format
            column_delimiter: default is to split on any separatator, but you can overwrite for instance with "\t" to split only on tabs
            comment_symbol: if set, lines that begin with this symbol are treated as comments
            in_memory: If set to True, the dataset is kept in memory as Sentence objects, otherwise does disk reads
            document_separator_token: If provided, sentences that function as document boundaries are so marked
            skip_first_line: set to True if your dataset has a header line
            label_name_map: Optionally map tag names to different schema.
            banned_sentences: Optionally remove sentences from the corpus. Works only if `in_memory` is true
        """
        path_to_column_file = Path(path_to_column_file)
        assert path_to_column_file.exists()
        self.path_to_column_file = path_to_column_file
        self.column_delimiter = re.compile(column_delimiter)
        self.comment_symbol = comment_symbol
        self.document_separator_token = document_separator_token
        self.label_name_map = label_name_map
        self.banned_sentences = banned_sentences
        self.default_whitespace_after = default_whitespace_after

        # store either Sentence objects in memory, or only file offsets
        self.in_memory = in_memory

        self.total_sentence_count: int = 0

        # most data sets have the token text in the first column, if not, pass 'text' as column
        self.text_column: int = 0
        self.head_id_column: Optional[int] = None
        for column in column_name_map:
            if column_name_map[column] == "text":
                self.text_column = column
            if column_name_map[column] in self.HEAD:
                self.head_id_column = column

        # determine encoding of text file
        self.encoding = encoding

        # identify which columns are spans and which are word-level
        self._identify_span_columns(column_name_map, skip_first_line)

        # now load all sentences
        with open(str(self.path_to_column_file), encoding=self.encoding) as file:
            # skip first line if to selected
            if skip_first_line:
                file.readline()

            # option 1: keep Sentence objects in memory
            if self.in_memory:
                self.sentences: List[Sentence] = []

                # pointer to previous
                previous_sentence = None
                while True:
                    # parse next sentence
                    next_sentence = self._read_next_sentence(file)

                    # quit if last sentence reached
                    if len(next_sentence) == 0:
                        break

                    sentence = self._convert_lines_to_sentence(
                        next_sentence,
                        word_level_tag_columns=self.word_level_tag_columns,
                        span_level_tag_columns=self.span_level_tag_columns,
                    )

                    if not sentence:
                        continue

                    # skip banned sentences
                    if self.banned_sentences is not None and any(
                        d in sentence.to_plain_string() for d in self.banned_sentences
                    ):
                        continue

                    # set previous and next sentence for context
                    sentence._previous_sentence = previous_sentence
                    sentence._next_sentence = None
                    if previous_sentence:
                        previous_sentence._next_sentence = sentence

                    # append parsed sentence to list in memory
                    self.sentences.append(sentence)

                    previous_sentence = sentence

                self.total_sentence_count = len(self.sentences)

            # option 2: keep source data in memory
            if not self.in_memory:
                self.sentences_raw: List[List[str]] = []

                while True:
                    # read lines for next sentence, but don't parse
                    sentence_raw = self._read_next_sentence(file)

                    # quit if last sentence reached
                    if len(sentence_raw) == 0:
                        break

                    # append raw lines for each sentence
                    self.sentences_raw.append(sentence_raw)

                self.total_sentence_count = len(self.sentences_raw)

    def _identify_span_columns(self, column_name_map, skip_first_line):
        # we make a distinction between word-level tags and span-level tags
        self.span_level_tag_columns = {}
        self.word_level_tag_columns = {self.text_column: "text"}
        # read first sentence to determine which columns are span-labels
        with open(str(self.path_to_column_file), encoding=self.encoding) as file:
            # skip first line if to selected
            if skip_first_line:
                file.readline()

            # check the first 5 sentences
            probe = []
            for _i in range(5):
                next_sentence = self._read_next_sentence(file)
                if len(next_sentence) == 0:
                    break

                sentence = self._convert_lines_to_sentence(next_sentence, word_level_tag_columns=column_name_map)
                if sentence:
                    probe.append(sentence)
                else:
                    break

            # go through all annotations and identify word- and span-level annotations
            # - if a column has at least one BIES we know it's a Span label
            # - if a column has at least one tag that is not BIOES, we know it's a Token label
            # - problem cases are columns for which we see only O - in this case we default to Span
            for sentence in probe:
                for column in column_name_map:
                    # skip assigned columns
                    if (
                        column in self.word_level_tag_columns
                        or column in self.span_level_tag_columns
                        or column == self.head_id_column
                    ):
                        continue

                    layer = column_name_map[column]

                    # the space after key is always word-levels
                    if column_name_map[column] == self.SPACE_AFTER_KEY:
                        self.word_level_tag_columns[column] = layer
                        continue

                    if layer in self.FEATS:
                        self.word_level_tag_columns[column] = layer
                        continue

                    for token in sentence:
                        # if at least one token has a BIES, we know it's a span label
                        if token.get_label(layer).value[0:2] in ["B-", "I-", "E-", "S-"]:
                            self.span_level_tag_columns[column] = layer
                            break

                        # if at least one token has a label other than BIOES, we know it's a token label
                        elif token.get_label(layer, "O").value != "O":
                            self.word_level_tag_columns[column] = layer
                            break

            # all remaining columns that are not word-level are span-level
            for column in column_name_map:
                if column not in self.word_level_tag_columns:
                    self.span_level_tag_columns[column] = column_name_map[column]

            for column in self.span_level_tag_columns:
                log.debug(f"Column {column} ({self.span_level_tag_columns[column]}) is a span-level column.")

            # for column in self.word_level_tag_columns:
            #     log.info(f"Column {column} ({self.word_level_tag_columns[column]}) is a word-level column.")

    def _read_next_sentence(self, file):
        lines = []
        line = file.readline()
        while line:
            if not line.isspace():
                lines.append(line)

            # if sentence ends, break
            if len(lines) > 0 and self.__line_completes_sentence(line):
                break

            line = file.readline()
        return lines

    def _convert_lines_to_sentence(
        self, lines, word_level_tag_columns: Dict[int, str], span_level_tag_columns: Optional[Dict[int, str]] = None
    ):
        token: Optional[Token] = None
        tokens: List[Token] = []
        filtered_lines = []
        comments = []
        for line in lines:
            # parse comments if possible
            if self.comment_symbol is not None and line.startswith(self.comment_symbol):
                comments.append(line)
                continue

            filtered_lines.append(line)

            # otherwise, this line is a token. parse and add to sentence
            token = self._parse_token(line, word_level_tag_columns, token)
            tokens.append(token)
        sentence: Sentence = Sentence(text=tokens)

        # check if this sentence is a document boundary
        if sentence.to_original_text() == self.document_separator_token:
            sentence.is_document_boundary = True

        # add span labels
        if span_level_tag_columns:
            for span_column in span_level_tag_columns:
                try:
                    bioes_tags = [self.column_delimiter.split(line.rstrip())[span_column] for line in filtered_lines]

                    # discard tags from tokens that are not added to the sentence
                    bioes_tags = [tag for tag, token in zip(bioes_tags, tokens) if token._internal_index is not None]
                    predicted_spans = get_spans_from_bio(bioes_tags)
                    for span_indices, score, label in predicted_spans:
                        span = sentence[span_indices[0] : span_indices[-1] + 1]
                        value = self._remap_label(label)
                        if value != "O":
                            span.add_label(span_level_tag_columns[span_column], value=value, score=score)
                except Exception:
                    pass

        for comment in comments:
            # parse relations if they are set
            if comment.startswith("# relations = "):
                relations_string = comment.strip().split("# relations = ")[1]
                for relation in relations_string.split("|"):
                    indices = relation.split(";")
                    head_start = int(indices[0])
                    head_end = int(indices[1])
                    tail_start = int(indices[2])
                    tail_end = int(indices[3])
                    label = indices[4]
                    # head and tail span indices are 1-indexed and end index is inclusive
                    relation = Relation(
                        first=sentence[head_start - 1 : head_end], second=sentence[tail_start - 1 : tail_end]
                    )
                    remapped = self._remap_label(label)
                    if remapped != "O":
                        relation.add_label(typename="relation", value=remapped)

            # parse comments such as '# id cd27886d-6895-4d02-a8df-e5fa763fa88f	domain=de-orcas'
            # to set the metadata "domain" to "de-orcas"
            for comment_row in comment.split("\t"):
                if "=" in comment_row:
                    key, value = comment_row.split("=", 1)
                    sentence.add_metadata(key, value)

        if len(sentence) > 0:
            return sentence
        return None

    def _parse_token(self, line: str, column_name_map: Dict[int, str], last_token: Optional[Token] = None) -> Token:
        # get fields from line
        fields: List[str] = self.column_delimiter.split(line.rstrip())
        field_count = len(fields)
        # get head_id if exists (only in dependency parses)
        head_id = int(fields[self.head_id_column]) if self.head_id_column else None

        if last_token is None:
            start = 0
        else:
            assert last_token.end_position is not None
            start = last_token.end_position + last_token.whitespace_after

        # initialize token
        token = Token(
            fields[self.text_column],
            head_id=head_id,
            whitespace_after=self.default_whitespace_after,
            start_position=start,
        )

        # go through all columns
<<<<<<< HEAD
        for column in column_name_map:
            if len(fields) > column:
                if (
                    column != self.text_column
                    and column != self.head_id_column
                    and column_name_map[column] != self.SPACE_AFTER_KEY
                ):
                    # 'feats' and 'misc' column should be split into different fields
                    if column_name_map[column] in self.FEATS:
                        for feature in fields[column].split("|"):
                            # special handling for whitespace after
                            if feature == "SpaceAfter=No":
                                token.whitespace_after = 0
                                continue

                            if "=" in feature:
                                # add each other feature as label-value pair
                                label_name = feature.split("=")[0]
                                label_value = self._remap_label(feature.split("=")[1])
                                if label_value != "O":
                                    token.add_label(label_name, label_value)
=======
        for column, column_type in column_name_map.items():
            if field_count <= column:
                continue
>>>>>>> ddf3bb3e

            if column == self.text_column:
                continue

            if column == self.head_id_column:
                continue

            if column_type == self.SPACE_AFTER_KEY:
                if fields[column] == "-":
                    token.whitespace_after = 0
                continue

            # 'feats' and 'misc' column should be split into different fields
            if column_type in self.FEATS:
                for feature in fields[column].split("|"):
                    # special handling for whitespace after
                    if feature == "SpaceAfter=No":
                        token.whitespace_after = 0
                        continue

                    if "=" in feature:
                        # add each other feature as label-value pair
                        label_name, original_label_value = feature.split("=", 1)
                        label_value = self._remap_label(original_label_value)
                        if label_value != "O":
                            token.add_label(label_name, label_value)
            else:
                # get the task name (e.g. 'ner')
                label_name = column_type
                # get the label value
                label_value = self._remap_label(fields[column])
                # add label
                if label_value != "O":
                    token.add_label(label_name, label_value)

        return token

    def _remap_label(self, tag):
        # remap regular tag names
        if self.label_name_map and tag in self.label_name_map:
            tag = self.label_name_map[tag]  # for example, transforming 'PER' to 'person'
        return tag

    def __line_completes_sentence(self, line: str) -> bool:
        sentence_completed = line.isspace() or line == ""
        return sentence_completed

    def is_in_memory(self) -> bool:
        return self.in_memory

    def __len__(self) -> int:
        return self.total_sentence_count

    def __getitem__(self, index: int = 0) -> Sentence:
        # if in memory, retrieve parsed sentence
        if self.in_memory:
            sentence = self.sentences[index]

        # else skip to position in file where sentence begins
        else:
            sentence = self._convert_lines_to_sentence(
                self.sentences_raw[index],
                word_level_tag_columns=self.word_level_tag_columns,
                span_level_tag_columns=self.span_level_tag_columns,
            )

            # set sentence context using partials TODO: pointer to dataset is really inefficient
            sentence._has_context = True
            sentence._position_in_dataset = (self, index)

        return sentence


class ONTONOTES(MultiFileColumnCorpus):
    archive_url = "https://data.mendeley.com/public-files/datasets/zmycy7t9h9/files/b078e1c4-f7a4-4427-be7f-9389967831ef/file_downloaded"

    def __init__(
        self,
        base_path: Optional[Union[str, Path]] = None,
        version: str = "v4",
        language: str = "english",
        domain: Union[None, str, List[str], Dict[str, Union[None, str, List[str]]]] = None,
        in_memory: bool = True,
        **corpusargs,
    ) -> None:
        assert version in ["v4", "v12"]
        if version == "v12":
            assert language == "english"
        else:
            assert language in ["english", "chinese", "arabic"]

        column_format = {0: "text", 1: "pos", 2: "ner"}

        processed_data_path = self._ensure_data_processed(base_path, language, version)

        kw = {"version": version, "language": language, "domain": domain, "processed_data_path": processed_data_path}

        dev_files = list(self._get_processed_file_paths(split="development", **kw))
        train_files = list(self._get_processed_file_paths(split="train", **kw))
        test_files = list(self._get_processed_file_paths(split="test", **kw))

        super().__init__(
            dev_files=dev_files,
            train_files=train_files,
            test_files=test_files,
            name="/".join((self.__class__.__name__, language, version)),
            column_format=column_format,
            in_memory=in_memory,
            column_delimiter="\t",
            **corpusargs,
        )

    @classmethod
    def get_available_domains(
        cls,
        base_path: Optional[Union[str, Path]] = None,
        version: str = "v4",
        language: str = "english",
        split: str = "train",
    ) -> List[str]:
        processed_data_path = cls._ensure_data_processed(base_path=base_path, language=language, version=version)

        processed_split_path = processed_data_path / "splits" / version / language / split

        return [domain_path.name for domain_path in processed_split_path.iterdir()]

    @classmethod
    def _get_processed_file_paths(
        cls,
        processed_data_path: Path,
        split: str = "train",
        version: str = "v4",
        language: str = "english",
        domain: Optional[Union[str, List[str], Dict[str, Union[None, str, List[str]]]]] = None,
    ) -> Iterable[Path]:
        processed_split_path = processed_data_path / "splits" / version / language / split

        if domain is None:
            # use all domains
            assert processed_split_path.exists(), f"Processed data not found (expected at: {processed_split_path})"
            yield from sorted(filter(os.path.isfile, processed_split_path.rglob("*")))

        elif isinstance(domain, str):
            domain_path = processed_split_path / domain
            assert domain_path.exists(), f"Processed data not found (expected at: {domain_path})"
            yield from sorted(filter(os.path.isfile, domain_path.rglob("*")))

        elif isinstance(domain, list):
            for d in domain:
                domain_path = processed_split_path / d
                assert domain_path.exists(), f"Processed data not found (expected at: {domain_path})"
                yield from sorted(filter(os.path.isfile, domain_path.rglob("*")))

        else:
            assert isinstance(domain, dict)

            for d, sources in domain.items():
                domain_path = processed_split_path / d

                assert domain_path.exists(), f"Processed data not found (expected at: {domain_path})"

                if sources is None:
                    yield from sorted(domain_path.rglob("*"))

                elif isinstance(sources, str):
                    source_path = domain_path / sources
                    assert source_path.exists(), f"Processed data not found (expected at: {source_path})"
                    yield source_path

                else:
                    assert isinstance(sources, list)

                    for s in sources:
                        source_path = domain_path / s
                        assert source_path.exists(), f"Processed data not found (expected at: {source_path})"
                        yield source_path

    @classmethod
    def _ensure_data_processed(cls, base_path, language: str, version: str):
        raw_data_path = cls._ensure_data_downloaded(base_path)

        base_path = flair.cache_root / "datasets" if not base_path else Path(base_path)

        dataset_name = cls.__name__.lower()

        processed_data_path = base_path / dataset_name

        processed_split_path = processed_data_path / "splits" / version / language

        if not processed_split_path.exists():
            log.info(f"OntoNotes splits for {version}/{language} have not been generated yet, generating it now.")

            for split in ["train", "development", "test"]:
                log.info(f"Generating {split} split for {version}/{language}")

                raw_split_path = raw_data_path / version / "data" / split / "data" / language / "annotations"

                # iter over all domains / sources and create target files

                for raw_domain_path in raw_split_path.iterdir():
                    for raw_source_path in raw_domain_path.iterdir():
                        conll_files = sorted(raw_source_path.rglob("*gold_conll"))

                        processed_source_path = (
                            processed_split_path / split / raw_domain_path.name / raw_source_path.name
                        )
                        processed_source_path.parent.mkdir(parents=True, exist_ok=True)

                        with open(processed_source_path, "w") as f:
                            for conll_file in conll_files:
                                for sent in cls.sentence_iterator(conll_file):
                                    if language == "arabic":
                                        trimmed_sentence = [_sent.split("#")[0] for _sent in sent["sentence"]]
                                        sent["sentence"] = trimmed_sentence
                                    for row in zip(sent["sentence"], sent["pos_tags"], sent["named_entities"]):
                                        f.write("\t".join(row) + "\n")
                                    f.write("\n")
        return processed_data_path

    @classmethod
    def _ensure_data_downloaded(cls, base_path: Optional[Union[str, Path]] = None) -> Path:
        base_path = flair.cache_root / "datasets" if not base_path else Path(base_path)

        data_folder = base_path / "conll-2012"

        if not data_folder.exists():
            unpack_file(cached_path(cls.archive_url, data_folder), data_folder.parent, "zip", False)

        return data_folder

    @classmethod
    def _process_coref_span_annotations_for_word(
        cls,
        label: str,
        word_index: int,
        clusters: DefaultDict[int, List[Tuple[int, int]]],
        coref_stacks: DefaultDict[int, List[int]],
    ) -> None:
        """For a given coref label, add it to a currently open span(s), complete a span(s) or ignore it, if it is outside of all spans.

        This method mutates the clusters and coref_stacks dictionaries.

        Args:
            label: The coref label for this word.
            word_index : The word index into the sentence.
            clusters : A dictionary mapping cluster ids to lists of inclusive spans into the sentence.
            coref_stacks : Stacks for each cluster id to hold the start indices of open spans. Spans with the same id can be nested, which is why we collect these opening spans on a stack, e.g: [Greg, the baker who referred to [himself]_ID1 as 'the bread man']_ID1
        """
        if label != "-":
            for segment in label.split("|"):
                # The conll representation of coref spans allows spans to
                # overlap. If spans end or begin at the same word, they are
                # separated by a "|".
                if segment[0] == "(":
                    # The span begins at this word.
                    if segment[-1] == ")":
                        # The span begins and ends at this word (single word span).
                        cluster_id = int(segment[1:-1])
                        clusters[cluster_id].append((word_index, word_index))
                    else:
                        # The span is starting, so we record the index of the word.
                        cluster_id = int(segment[1:])
                        coref_stacks[cluster_id].append(word_index)
                else:
                    # The span for this id is ending, but didn't start at this word.
                    # Retrieve the start index from the document state and
                    # add the span to the clusters for this id.
                    cluster_id = int(segment[:-1])
                    start = coref_stacks[cluster_id].pop()
                    clusters[cluster_id].append((start, word_index))

    @classmethod
    def _process_span_annotations_for_word(
        cls,
        annotations: List[str],
        span_labels: List[List[str]],
        current_span_labels: List[Optional[str]],
    ) -> None:
        for annotation_index, annotation in enumerate(annotations):
            # strip all bracketing information to
            # get the actual propbank label.
            label = annotation.strip("()*")

            if "(" in annotation:
                # Entering into a span for a particular semantic role label.
                # We append the label and set the current span for this annotation.
                bio_label = "B-" + label
                span_labels[annotation_index].append(bio_label)
                current_span_labels[annotation_index] = label
            elif current_span_labels[annotation_index] is not None:
                # If there's no '(' token, but the current_span_label is not None,
                # then we are inside a span.
                bio_label = "I-" + cast(str, current_span_labels[annotation_index])
                span_labels[annotation_index].append(bio_label)
            else:
                # We're outside a span.
                span_labels[annotation_index].append("O")
            # Exiting a span, so we reset the current span label for this annotation.
            if ")" in annotation:
                current_span_labels[annotation_index] = None

    @classmethod
    def _conll_rows_to_sentence(cls, conll_rows: List[str]) -> Dict:
        document_id: str
        sentence_id: int
        # The words in the sentence.
        sentence: List[str] = []
        # The pos tags of the words in the sentence.
        pos_tags: List[str] = []
        # the pieces of the parse tree.
        parse_pieces: List[Optional[str]] = []
        # The lemmatised form of the words in the sentence which
        # have SRL or word sense information.
        predicate_lemmas: List[Optional[str]] = []
        # The FrameNet ID of the predicate.
        predicate_framenet_ids: List[Optional[str]] = []
        # The sense of the word, if available.
        word_senses: List[Optional[float]] = []
        # The current speaker, if available.
        speakers: List[Optional[str]] = []

        verbal_predicates: List[str] = []
        span_labels: List[List[str]] = []
        current_span_labels: List[Optional[str]] = []

        # Cluster id -> List of (start_index, end_index) spans.
        clusters: DefaultDict[int, List[Tuple[int, int]]] = defaultdict(list)
        # Cluster id -> List of start_indices which are open for this id.
        coref_stacks: DefaultDict[int, List[int]] = defaultdict(list)

        for index, row in enumerate(conll_rows):
            conll_components = row.split()

            document_id = conll_components[0]
            sentence_id = int(conll_components[1])
            word = conll_components[3]
            pos_tag = conll_components[4]

            parse_piece: Optional[str]

            # Replace brackets in text and pos tags
            # with a different token for parse trees.
            if pos_tag != "XX" and word != "XX":
                if word == "(":
                    parse_word = "-LRB-"
                elif word == ")":
                    parse_word = "-RRB-"
                else:
                    parse_word = word
                if pos_tag == "(":
                    pos_tag = "-LRB-"
                if pos_tag == ")":
                    pos_tag = "-RRB-"
                (left_brackets, right_hand_side) = conll_components[5].split("*")
                # only keep ')' if there are nested brackets with nothing in them.
                right_brackets = right_hand_side.count(")") * ")"
                parse_piece = f"{left_brackets} ({pos_tag} {parse_word}) {right_brackets}"
            else:
                # There are some bad annotations in the CONLL data.
                # They contain no information, so to make this explicit,
                # we just set the parse piece to be None which will result
                # in the overall parse tree being None.
                parse_piece = None

            lemmatised_word = conll_components[6]
            framenet_id = conll_components[7]
            word_sense = conll_components[8]
            speaker = conll_components[9]

            if not span_labels:
                # If this is the first word in the sentence, create
                # empty lists to collect the NER and SRL BIO labels.
                # We can't do this upfront, because we don't know how many
                # components we are collecting, as a sentence can have
                # variable numbers of SRL frames.
                span_labels = [[] for _ in conll_components[10:-1]]
                # Create variables representing the current label for each label
                # sequence we are collecting.
                current_span_labels = [None for _ in conll_components[10:-1]]

            cls._process_span_annotations_for_word(conll_components[10:-1], span_labels, current_span_labels)

            # If any annotation marks this word as a verb predicate,
            # we need to record its index. This also has the side effect
            # of ordering the verbal predicates by their location in the
            # sentence, automatically aligning them with the annotations.
            word_is_verbal_predicate = any("(V" in x for x in conll_components[11:-1])
            if word_is_verbal_predicate:
                verbal_predicates.append(word)

            cls._process_coref_span_annotations_for_word(conll_components[-1], index, clusters, coref_stacks)

            sentence.append(word)
            pos_tags.append(pos_tag)
            parse_pieces.append(parse_piece)
            predicate_lemmas.append(lemmatised_word if lemmatised_word != "-" else None)
            predicate_framenet_ids.append(framenet_id if framenet_id != "-" else None)
            word_senses.append(float(word_sense) if word_sense != "-" else None)
            speakers.append(speaker if speaker != "-" else None)

        named_entities = span_labels[0]
        srl_frames = list(zip(verbal_predicates, span_labels[1:]))

        # this would not be reached if parse_pieces contained None, hence the cast
        parse_tree = "".join(cast(List[str], parse_pieces)) if all(parse_pieces) else None

        coref_span_tuples = {(cluster_id, span) for cluster_id, span_list in clusters.items() for span in span_list}
        return {
            "document_id": document_id,
            "sentence_id": sentence_id,
            "sentence": sentence,
            "pos_tags": pos_tags,
            "parse_tree": parse_tree,
            "predicate_lemmas": predicate_lemmas,
            "predicate_framenet_ids": predicate_framenet_ids,
            "word_senses": word_senses,
            "speakers": speakers,
            "named_entities": named_entities,
            "srl_frames": srl_frames,
            "coref_span_tuples": coref_span_tuples,
        }

    @classmethod
    def dataset_document_iterator(cls, file_path: Union[Path, str]) -> Iterator[List]:
        """An iterator over CONLL formatted files which yields documents, regardless of the number of document annotations in a particular file.

        This is useful for conll data which has been preprocessed, such
        as the preprocessing which takes place for the 2012 CONLL
        Coreference Resolution task.
        """
        with open(file_path, encoding="utf8") as open_file:
            conll_rows = []
            document: List = []
            for line in open_file:
                line = line.strip()
                if line != "" and not line.startswith("#"):
                    # Non-empty line. Collect the annotation.
                    conll_rows.append(line)
                else:
                    if conll_rows:
                        document.append(cls._conll_rows_to_sentence(conll_rows))
                        conll_rows = []
                if line.startswith("#end document"):
                    yield document
                    document = []
            if document:
                # Collect any stragglers or files which might not
                # have the '#end document' format for the end of the file.
                yield document

    @classmethod
    def sentence_iterator(cls, file_path: Union[Path, str]) -> Iterator:
        """An iterator over the sentences in an individual CONLL formatted file."""
        for document in cls.dataset_document_iterator(file_path):
            yield from document


class CONLL_03(ColumnCorpus):
    def __init__(
        self,
        base_path: Optional[Union[str, Path]] = None,
        column_format={0: "text", 1: "pos", 3: "ner"},
        in_memory: bool = True,
        **corpusargs,
    ) -> None:
        """Initialize the CoNLL-03 corpus.

        This is only possible if you've manually downloaded it to your machine.
        Obtain the corpus from https://www.clips.uantwerpen.be/conll2003/ner/ and put the eng.testa, .testb, .train
        files in a folder called 'conll_03'. Then set the base_path parameter in the constructor to the path to the
        parent directory where the conll_03 folder resides.
        If using entity linking, the conll03 dateset is reduced by about 20 Documents, which are not part of the yago dataset.
        :param base_path: Path to the CoNLL-03 corpus (i.e. 'conll_03' folder) on your machine
        POS tags or chunks respectively
        :param in_memory: If True, keeps dataset in memory giving speedups in training.
        :param document_as_sequence: If True, all sentences of a document are read into a single Sentence object
        """
        base_path = flair.cache_root / "datasets" if not base_path else Path(base_path)

        # this dataset name
        dataset_name = self.__class__.__name__.lower()

        data_folder = base_path / dataset_name

        # check if data there
        if not data_folder.exists():
            log.warning("-" * 100)
            log.warning(f'WARNING: CoNLL-03 dataset not found at "{data_folder}".')
            log.warning(
                'Instructions for obtaining the data can be found here: https://www.clips.uantwerpen.be/conll2003/ner/"'
            )
            log.warning("-" * 100)

        super().__init__(
            data_folder,
            column_format=column_format,
            in_memory=in_memory,
            document_separator_token="-DOCSTART-",
            **corpusargs,
        )


class CONLL_03_GERMAN(ColumnCorpus):
    def __init__(
        self,
        base_path: Optional[Union[str, Path]] = None,
        in_memory: bool = True,
        **corpusargs,
    ) -> None:
        """Initialize the CoNLL-03 corpus for German.

        This is only possible if you've manually downloaded it to your machine.
        Obtain the corpus from https://www.clips.uantwerpen.be/conll2003/ner/ and put the respective files in a folder called
        'conll_03_german'. Then set the base_path parameter in the constructor to the path to the parent directory where
        the conll_03_german folder resides.
        :param base_path: Path to the CoNLL-03 corpus (i.e. 'conll_03_german' folder) on your machine
        word lemmas, POS tags or chunks respectively
        :param in_memory: If True, keeps dataset in memory giving speedups in training.
        :param document_as_sequence: If True, all sentences of a document are read into a single Sentence object
        """
        base_path = flair.cache_root / "datasets" if not base_path else Path(base_path)

        # column format
        columns = {0: "text", 1: "lemma", 2: "pos", 3: "np", 4: "ner"}

        # this dataset name
        dataset_name = self.__class__.__name__.lower()

        data_folder = base_path / dataset_name

        # check if data there
        if not data_folder.exists():
            log.warning("-" * 100)
            log.warning(f'WARNING: CoNLL-03 dataset not found at "{data_folder}".')
            log.warning(
                'Instructions for obtaining the data can be found here: https://www.clips.uantwerpen.be/conll2003/ner/"'
            )
            log.warning("-" * 100)

        super().__init__(
            data_folder,
            columns,
            in_memory=in_memory,
            document_separator_token="-DOCSTART-",
            **corpusargs,
        )


class CONLL_03_DUTCH(ColumnCorpus):
    def __init__(
        self,
        base_path: Optional[Union[str, Path]] = None,
        in_memory: bool = True,
        **corpusargs,
    ) -> None:
        """Initialize the CoNLL-03 corpus for Dutch.

        The first time you call this constructor it will automatically download the dataset.

        Args:
            base_path: Default is None, meaning that corpus gets auto-downloaded and loaded. You can override this to point to a different folder but typically this should not be necessary.
            in_memory: If True, keeps dataset in memory giving speedups in training.
        """
        base_path = flair.cache_root / "datasets" if not base_path else Path(base_path)

        # column format
        columns = {0: "text", 1: "pos", 2: "ner"}

        # this dataset name
        dataset_name = self.__class__.__name__.lower()

        data_folder = base_path / dataset_name

        # download data if necessary
        conll_02_path = "https://www.clips.uantwerpen.be/conll2002/ner/data/"

        # download files if not present locally
        cached_path(f"{conll_02_path}ned.testa", data_folder / "raw")
        cached_path(f"{conll_02_path}ned.testb", data_folder / "raw")
        cached_path(f"{conll_02_path}ned.train", data_folder / "raw")

        # we need to slightly modify the original files by adding some new lines after document separators
        train_data_file = data_folder / "train.txt"
        if not train_data_file.is_file():
            self.__offset_docstarts(data_folder / "raw" / "ned.train", data_folder / "train.txt")
            self.__offset_docstarts(data_folder / "raw" / "ned.testa", data_folder / "dev.txt")
            self.__offset_docstarts(data_folder / "raw" / "ned.testb", data_folder / "test.txt")

        super().__init__(
            data_folder,
            columns,
            train_file="train.txt",
            dev_file="dev.txt",
            test_file="test.txt",
            encoding="latin-1",
            in_memory=in_memory,
            document_separator_token="-DOCSTART-",
            **corpusargs,
        )

    @staticmethod
    def __offset_docstarts(file_in: Union[str, Path], file_out: Union[str, Path]):
        with open(file_in, encoding="latin-1") as f:
            lines = f.readlines()
        with open(file_out, "w", encoding="latin-1") as f:
            for line in lines:
                f.write(line)
                if line.startswith("-DOCSTART-"):
                    f.write("\n")


class CONLL_03_SPANISH(ColumnCorpus):
    def __init__(
        self,
        base_path: Optional[Union[str, Path]] = None,
        in_memory: bool = True,
        **corpusargs,
    ) -> None:
        """Initialize the CoNLL-03 corpus for Spanish.

        The first time you call this constructor it will automatically download the dataset.

        Args:
            base_path: Default is None, meaning that corpus gets auto-downloaded and loaded. You can override this to point to a different folder but typically this should not be necessary.
            in_memory: If True, keeps dataset in memory giving speedups in training.
        """
        base_path = flair.cache_root / "datasets" if not base_path else Path(base_path)

        # column format
        columns = {0: "text", 1: "ner"}

        # this dataset name
        dataset_name = self.__class__.__name__.lower()

        data_folder = base_path / dataset_name

        # download data if necessary
        conll_02_path = "https://www.clips.uantwerpen.be/conll2002/ner/data/"
        cached_path(f"{conll_02_path}esp.testa", Path("datasets") / dataset_name)
        cached_path(f"{conll_02_path}esp.testb", Path("datasets") / dataset_name)
        cached_path(f"{conll_02_path}esp.train", Path("datasets") / dataset_name)

        super().__init__(
            data_folder,
            columns,
            encoding="latin-1",
            in_memory=in_memory,
            **corpusargs,
        )


class CONLL_2000(ColumnCorpus):
    def __init__(
        self,
        base_path: Optional[Union[str, Path]] = None,
        in_memory: bool = True,
        **corpusargs,
    ) -> None:
        """Initialize the CoNLL-2000 corpus for English chunking.

        The first time you call this constructor it will automatically download the dataset.
        :param base_path: Default is None, meaning that corpus gets auto-downloaded and loaded. You can override this
        to point to a different folder but typically this should not be necessary.
        :param in_memory: If True, keeps dataset in memory giving speedups in training.
        """
        base_path = flair.cache_root / "datasets" if not base_path else Path(base_path)

        # column format
        columns = {0: "text", 1: "pos", 2: "np"}

        # this dataset name
        dataset_name = self.__class__.__name__.lower()

        data_folder = base_path / dataset_name

        # download data if necessary
        conll_2000_path = "https://www.clips.uantwerpen.be/conll2000/chunking/"
        data_file = flair.cache_root / "datasets" / dataset_name / "train.txt"
        if not data_file.is_file():
            cached_path(f"{conll_2000_path}train.txt.gz", Path("datasets") / dataset_name)
            cached_path(f"{conll_2000_path}test.txt.gz", Path("datasets") / dataset_name)
            import gzip
            import shutil

            with gzip.open(flair.cache_root / "datasets" / dataset_name / "train.txt.gz", "rb") as f_in, open(
                flair.cache_root / "datasets" / dataset_name / "train.txt",
                "wb",
            ) as f_out:
                shutil.copyfileobj(f_in, f_out)
            with gzip.open(flair.cache_root / "datasets" / dataset_name / "test.txt.gz", "rb") as f_in, open(
                flair.cache_root / "datasets" / dataset_name / "test.txt",
                "wb",
            ) as f_out:
                shutil.copyfileobj(f_in, f_out)

        super().__init__(
            data_folder,
            columns,
            in_memory=in_memory,
            **corpusargs,
        )


class WNUT_17(ColumnCorpus):
    def __init__(
        self,
        base_path: Optional[Union[str, Path]] = None,
        in_memory: bool = True,
        **corpusargs,
    ) -> None:
        base_path = flair.cache_root / "datasets" if not base_path else Path(base_path)

        # column format
        columns = {0: "text", 1: "ner"}

        # this dataset name
        dataset_name = self.__class__.__name__.lower()

        data_folder = base_path / dataset_name

        # download data if necessary
        wnut_path = "https://noisy-text.github.io/2017/files/"
        cached_path(f"{wnut_path}wnut17train.conll", Path("datasets") / dataset_name)
        cached_path(f"{wnut_path}emerging.dev.conll", Path("datasets") / dataset_name)
        cached_path(f"{wnut_path}emerging.test.annotated", Path("datasets") / dataset_name)

        super().__init__(
            data_folder,
            columns,
            in_memory=in_memory,
            **corpusargs,
        )


class FEWNERD(ColumnCorpus):
    def __init__(
        self,
        setting: str = "supervised",
        **corpusargs,
    ) -> None:
        assert setting in ["supervised", "inter", "intra"]

        base_path = flair.cache_root / "datasets"
        self.dataset_name = self.__class__.__name__.lower()
        self.data_folder = base_path / self.dataset_name / setting
        self.bio_format_data = base_path / self.dataset_name / setting / "bio_format"

        if not self.data_folder.exists():
            self._download(setting=setting)

        if not self.bio_format_data.exists():
            self._generate_splits(setting)

        super().__init__(
            self.bio_format_data,
            column_format={0: "text", 1: "ner"},
            **corpusargs,
        )

    def _download(self, setting):
        _URLs = {
            "supervised": "https://cloud.tsinghua.edu.cn/f/09265750ae6340429827/?dl=1",
            "intra": "https://cloud.tsinghua.edu.cn/f/a0d3efdebddd4412b07c/?dl=1",
            "inter": "https://cloud.tsinghua.edu.cn/f/165693d5e68b43558f9b/?dl=1",
        }

        log.info(f"FewNERD ({setting}) dataset not found, downloading.")
        dl_path = _URLs[setting]
        dl_dir = cached_path(dl_path, Path("datasets") / self.dataset_name / setting)

        if setting not in os.listdir(self.data_folder):
            import zipfile

            from tqdm import tqdm

            log.info("FewNERD dataset has not been extracted yet, extracting it now. This might take a while.")
            with zipfile.ZipFile(dl_dir, "r") as zip_ref:
                for f in tqdm(zip_ref.namelist()):
                    if f.endswith("/"):
                        os.makedirs(self.data_folder / f)
                    else:
                        zip_ref.extract(f, path=self.data_folder)

    def _generate_splits(self, setting):
        log.info(
            f"FewNERD splits for {setting} have not been parsed into BIO format, parsing it now. This might take a while."
        )
        os.mkdir(self.bio_format_data)
        for split in os.listdir(self.data_folder / setting):
            with open(self.data_folder / setting / split) as source, open(self.bio_format_data / split, "w") as target:
                previous_tag = None
                for line in source:
                    if line == "" or line == "\n":
                        target.write("\n")
                    else:
                        token, tag = line.split("\t")
                        tag = tag.replace("\n", "")
                        if tag == "O":
                            target.write(token + "\t" + tag + "\n")
                        elif previous_tag != tag and tag != "O":
                            target.write(token + "\t" + "B-" + tag + "\n")
                        elif previous_tag == tag and tag != "O":
                            target.write(token + "\t" + "I-" + tag + "\n")
                        previous_tag = tag


class BIOSCOPE(ColumnCorpus):
    def __init__(
        self,
        base_path: Optional[Union[str, Path]] = None,
        in_memory: bool = True,
        **corpusargs,
    ) -> None:
        base_path = flair.cache_root / "datasets" if not base_path else Path(base_path)

        # column format
        columns = {0: "text", 1: "tag"}

        # this dataset name
        dataset_name = self.__class__.__name__.lower()

        data_folder = base_path / dataset_name

        # download data if necessary
        bioscope_path = (
            "https://raw.githubusercontent.com/whoisjones/BioScopeSequenceLabelingData/master/sequence_labeled/"
        )
        cached_path(f"{bioscope_path}output.txt", Path("datasets") / dataset_name)

        super().__init__(
            data_folder,
            columns,
            in_memory=in_memory,
            train_file="output.txt",
            **corpusargs,
        )


class NER_ARABIC_ANER(ColumnCorpus):
    def __init__(
        self,
        base_path: Optional[Union[str, Path]] = None,
        in_memory: bool = True,
        document_as_sequence: bool = False,
        **corpusargs,
    ) -> None:
        """Initialize a preprocessed version of the Arabic Named Entity Recognition Corpus (ANERCorp).

        The dataset is downloaded from http://curtis.ml.cmu.edu/w/courses/index.php/ANERcorp
        Column order is swapped
        The first time you call this constructor it will automatically download the dataset.

        Args:
            base_path: Default is None, meaning that corpus gets auto-downloaded and loaded. You can override this to point to a different folder but typically this should not be necessary.
            in_memory: If True, keeps dataset in memory giving speedups in training.
            document_as_sequence: If True, all sentences of a document are read into a single Sentence object
        """
        base_path = flair.cache_root / "datasets" if not base_path else Path(base_path)

        # column format
        columns = {0: "text", 1: "ner"}

        # this dataset name
        dataset_name = self.__class__.__name__.lower()

        # default dataset folder is the cache root
        if not base_path:
            base_path = flair.cache_root / "datasets"
        data_folder = base_path / dataset_name

        # download data if necessary
        anercorp_path = "https://megantosh.s3.eu-central-1.amazonaws.com/ANERcorp/"
        # cached_path(f"{anercorp_path}test.txt", Path("datasets") / dataset_name)
        cached_path(f"{anercorp_path}train.txt", Path("datasets") / dataset_name)

        super().__init__(
            data_folder,
            columns,
            encoding="utf-8",
            in_memory=in_memory,
            document_separator_token=None if not document_as_sequence else "-DOCSTART-",
            **corpusargs,
        )


class NER_ARABIC_AQMAR(ColumnCorpus):
    def __init__(
        self,
        base_path: Optional[Union[str, Path]] = None,
        in_memory: bool = True,
        document_as_sequence: bool = False,
        **corpusargs,
    ) -> None:
        """Initialize a preprocessed and modified version of the American and Qatari Modeling of Arabic (AQMAR) dataset.

        The dataset is downloaded from  http://www.cs.cmu.edu/~ark/AQMAR/

        - Modifications from original dataset: Miscellaneous tags (MIS0, MIS1, MIS2, MIS3) are merged to one tag "MISC" as these categories deviate across the original dataset
        - The 28 original Wikipedia articles are merged into a single file containing the articles in alphabetical order

        The first time you call this constructor it will automatically download the dataset.

        This dataset is licensed under a Creative Commons Attribution-ShareAlike 3.0 Unported License.
        please cite: "Behrang Mohit, Nathan Schneider, Rishav Bhowmick, Kemal Oflazer, and Noah A. Smith (2012),
        Recall-Oriented Learning of Named Entities in Arabic Wikipedia. Proceedings of EACL."

        :param base_path: Default is None, meaning that corpus gets auto-downloaded and loaded. You can override this to point to a different folder but typically this should not be necessary.
        :param in_memory: If True, keeps dataset in memory giving speedups in training.
        :param document_as_sequence: If True, all sentences of a document are read into a single Sentence object
        """
        base_path = flair.cache_root / "datasets" if not base_path else Path(base_path)

        # column format
        columns = {0: "text", 1: "ner"}

        # this dataset name
        dataset_name = self.__class__.__name__.lower()

        # default dataset folder is the cache root
        if not base_path:
            base_path = flair.cache_root / "datasets"
        data_folder = base_path / dataset_name

        # download data if necessary
        aqmar_path = "https://megantosh.s3.eu-central-1.amazonaws.com/AQMAR/"
        # cached_path(f"{anercorp_path}test.txt", Path("datasets") / dataset_name)
        cached_path(f"{aqmar_path}train.txt", Path("datasets") / dataset_name)

        super().__init__(
            data_folder,
            columns,
            encoding="utf-8",
            in_memory=in_memory,
            document_separator_token=None if not document_as_sequence else "-DOCSTART-",
            **corpusargs,
        )


class NER_BASQUE(ColumnCorpus):
    def __init__(
        self,
        base_path: Optional[Union[str, Path]] = None,
        in_memory: bool = True,
        **corpusargs,
    ) -> None:
        base_path = flair.cache_root / "datasets" if not base_path else Path(base_path)

        # column format
        columns = {0: "text", 1: "ner"}

        # this dataset name
        dataset_name = self.__class__.__name__.lower()

        data_folder = base_path / dataset_name

        # download data if necessary
        ner_basque_path = "http://ixa2.si.ehu.eus/eiec/"
        data_path = flair.cache_root / "datasets" / dataset_name
        data_file = data_path / "named_ent_eu.train"
        if not data_file.is_file():
            cached_path(f"{ner_basque_path}/eiec_v1.0.tgz", Path("datasets") / dataset_name)
            import shutil
            import tarfile

            with tarfile.open(
                flair.cache_root / "datasets" / dataset_name / "eiec_v1.0.tgz",
                "r:gz",
            ) as f_in:
                corpus_files = (
                    "eiec_v1.0/named_ent_eu.train",
                    "eiec_v1.0/named_ent_eu.test",
                )
                for corpus_file in corpus_files:
                    f_in.extract(corpus_file, data_path)
                    shutil.move(f"{data_path}/{corpus_file}", data_path)

        super().__init__(
            data_folder,
            columns,
            in_memory=in_memory,
            **corpusargs,
        )


class NER_CHINESE_WEIBO(ColumnCorpus):
    def __init__(
        self,
        base_path: Optional[Union[str, Path]] = None,
        in_memory: bool = True,
        document_as_sequence: bool = False,
        **corpusargs,
    ) -> None:
        """Initialize the WEIBO_NER corpus.

        The first time you call this constructor it will automatically download the dataset.

        Args:
            base_path: Default is None, meaning that corpus gets auto-downloaded and loaded. You can override this to point to a different folder but typically this should not be necessary.
            in_memory: If True, keeps dataset in memory giving speedups in training.
            document_as_sequence: If True, all sentences of a document are read into a single Sentence object
        """
        base_path = flair.cache_root / "datasets" if not base_path else Path(base_path)

        # column format
        columns = {0: "text", 1: "ner"}

        # this dataset name
        dataset_name = self.__class__.__name__.lower()

        data_folder = base_path / dataset_name

        # download data if necessary
        weiboNER_conll_path = "https://raw.githubusercontent.com/87302380/WEIBO_NER/main/data/"
        cached_path(
            f"{weiboNER_conll_path}weiboNER_2nd_conll_format.train",
            Path("datasets") / dataset_name,
        )
        cached_path(
            f"{weiboNER_conll_path}weiboNER_2nd_conll_format.test",
            Path("datasets") / dataset_name,
        )
        cached_path(
            f"{weiboNER_conll_path}weiboNER_2nd_conll_format.dev",
            Path("datasets") / dataset_name,
        )

        super().__init__(
            data_folder,
            columns,
            encoding="utf-8",
            in_memory=in_memory,
            train_file="weiboNER_2nd_conll_format.train",
            test_file="weiboNER_2nd_conll_format.test",
            dev_file="weiboNER_2nd_conll_format.dev",
            document_separator_token=None if not document_as_sequence else "-DOCSTART-",
            **corpusargs,
        )


class NER_DANISH_DANE(ColumnCorpus):
    def __init__(
        self,
        base_path: Optional[Union[str, Path]] = None,
        in_memory: bool = True,
        **corpusargs,
    ) -> None:
        base_path = flair.cache_root / "datasets" if not base_path else Path(base_path)

        # column format
        columns = {1: "text", 3: "pos", 9: "ner"}

        # this dataset name
        dataset_name = self.__class__.__name__.lower()

        data_folder = base_path / dataset_name

        # download data if necessary
        data_path = flair.cache_root / "datasets" / dataset_name
        train_data_file = data_path / "ddt.train.conllu"
        if not train_data_file.is_file():
            temp_file = cached_path(
                "https://danlp.alexandra.dk/304bd159d5de/datasets/ddt.zip",
                Path("datasets") / dataset_name,
            )
            from zipfile import ZipFile

            with ZipFile(temp_file, "r") as zip_file:
                zip_file.extractall(path=data_path)

            # Remove CoNLL-U meta information in the last column
            for part in ["train", "dev", "test"]:
                lines = []
                data_file = f"ddt.{part}.conllu"
                with open(data_path / data_file) as file:
                    for line in file:
                        if line.startswith("#") or line == "\n":
                            lines.append(line)
                        lines.append(line.replace("name=", "").replace("|SpaceAfter=No", ""))

                with open(data_path / data_file, "w") as file:
                    file.writelines(lines)

        super().__init__(
            data_folder,
            columns,
            in_memory=in_memory,
            comment_symbol="#",
            **corpusargs,
        )


class NER_ENGLISH_MOVIE_SIMPLE(ColumnCorpus):
    def __init__(
        self,
        base_path: Optional[Union[str, Path]] = None,
        in_memory: bool = True,
        **corpusargs,
    ) -> None:
        """Initialize the eng corpus of the MIT Movie Corpus.

        The first time you call this constructor it will automatically download the dataset.

        Args:
            base_path: Default is None, meaning that corpus gets auto-downloaded and loaded. You can override this to point to a different folder but typically this should not be necessary.
            in_memory: If True, keeps dataset in memory giving speedups in training.
        """
        # column format
        columns = {0: "ner", 1: "text"}

        # dataset name
        dataset_name = self.__class__.__name__.lower()

        # data folder: default dataset folder is the cache root
        base_path = flair.cache_root / "datasets" if not base_path else Path(base_path)
        data_folder = base_path / dataset_name

        # download data if necessary
        mit_movie_path = "https://groups.csail.mit.edu/sls/downloads/movie/"
        train_file = "engtrain.bio"
        test_file = "engtest.bio"
        cached_path(f"{mit_movie_path}{train_file}", Path("datasets") / dataset_name)
        cached_path(f"{mit_movie_path}{test_file}", Path("datasets") / dataset_name)

        super().__init__(
            data_folder,
            columns,
            train_file=train_file,
            test_file=test_file,
            in_memory=in_memory,
            **corpusargs,
        )


class NER_ENGLISH_MOVIE_COMPLEX(ColumnCorpus):
    def __init__(
        self,
        base_path: Optional[Union[str, Path]] = None,
        in_memory: bool = True,
        **corpusargs,
    ) -> None:
        """Initialize the trivia10k13 corpus of the MIT Movie Corpus.

        The first time you call this constructor it will automatically download the dataset.

        Args:
            base_path: Default is None, meaning that corpus gets auto-downloaded and loaded. You can override this to point to a different folder but typically this should not be necessary.
            in_memory: If True, keeps dataset in memory giving speedups in training.
        """
        # column format
        columns = {0: "ner", 1: "text"}

        # dataset name
        dataset_name = self.__class__.__name__.lower()

        # data folder: default dataset folder is the cache root
        base_path = flair.cache_root / "datasets" if not base_path else Path(base_path)
        data_folder = base_path / dataset_name

        # download data if necessary
        mit_movie_path = "https://groups.csail.mit.edu/sls/downloads/movie/"
        train_file = "trivia10k13train.bio"
        test_file = "trivia10k13test.bio"
        cached_path(f"{mit_movie_path}{train_file}", Path("datasets") / dataset_name)
        cached_path(f"{mit_movie_path}{test_file}", Path("datasets") / dataset_name)

        super().__init__(
            data_folder,
            columns,
            train_file=train_file,
            test_file=test_file,
            in_memory=in_memory,
            **corpusargs,
        )


class NER_ENGLISH_SEC_FILLINGS(ColumnCorpus):
    def __init__(
        self,
        base_path: Optional[Union[str, Path]] = None,
        in_memory: bool = True,
        **corpusargs,
<<<<<<< HEAD
    ):
        if not base_path:
            base_path = flair.cache_root / "datasets"
        else:
            base_path = Path(base_path)
=======
    ) -> None:
        """Initialize corpus of SEC-fillings annotated with English NER tags.

        See paper "Domain Adaption of Named Entity Recognition to Support Credit Risk Assessment" by Alvarado et al, 2015: https://aclanthology.org/U15-1010/

        Args:
            base_path: Path to the CoNLL-03 corpus (i.e. 'conll_03' folder) on your machine
            in_memory: If True, keeps dataset in memory giving speedups in training.
        """
        base_path = flair.cache_root / "datasets" if not base_path else Path(base_path)
>>>>>>> ddf3bb3e

        # column format
        columns = {0: "text", 1: "pos", 3: "ner"}

        # this dataset name
        dataset_name = self.__class__.__name__.lower()

        data_folder = base_path / dataset_name

        # download data if necessary
        SEC_FILLINGS_Path = "https://raw.githubusercontent.com/juand-r/entity-recognition-datasets/master/data/SEC-filings/CONLL-format/data/"
        cached_path(f"{SEC_FILLINGS_Path}test/FIN3.txt", Path("datasets") / dataset_name)
        cached_path(f"{SEC_FILLINGS_Path}train/FIN5.txt", Path("datasets") / dataset_name)

        super().__init__(
            data_folder,
            columns,
            encoding="utf-8",
            in_memory=in_memory,
            train_file="FIN5.txt",
            test_file="FIN3.txt",
            skip_first_line=True,
            **corpusargs,
        )


class NER_ENGLISH_RESTAURANT(ColumnCorpus):
    def __init__(
        self,
        base_path: Optional[Union[str, Path]] = None,
        in_memory: bool = True,
        **corpusargs,
    ) -> None:
        """Initialize the MIT Restaurant corpus.

        The corpus will be downloaded from https://groups.csail.mit.edu/sls/downloads/restaurant/.
        The first time you call this constructor it will automatically download the dataset.
        :param base_path: Default is None, meaning that corpus gets auto-downloaded and loaded. You can override this
        to point to a different folder but typically this should not be necessary.
        POS tags instead
        :param in_memory: If True, keeps dataset in memory giving speedups in training.
        :param document_as_sequence: If True, all sentences of a document are read into a single Sentence object
        """
        base_path = flair.cache_root / "datasets" if not base_path else Path(base_path)

        # column format
        columns = {0: "text", 1: "ner"}

        # this dataset name
        dataset_name = self.__class__.__name__.lower()

        data_folder = base_path / dataset_name

        # download data if necessary
        mit_restaurants_path = "https://megantosh.s3.eu-central-1.amazonaws.com/MITRestoCorpus/"
        cached_path(f"{mit_restaurants_path}test.txt", Path("datasets") / dataset_name)
        cached_path(f"{mit_restaurants_path}train.txt", Path("datasets") / dataset_name)

        super().__init__(
            data_folder,
            columns,
            encoding="latin-1",
            in_memory=in_memory,
            **corpusargs,
        )


class NER_ENGLISH_STACKOVERFLOW(ColumnCorpus):
    def __init__(
        self,
        base_path: Optional[Union[str, Path]] = None,
        in_memory: bool = True,
        **corpusargs,
    ) -> None:
        """Initialize the STACKOVERFLOW_NER corpus.

        The first time you call this constructor it will automatically download the dataset.

        Args:
            base_path: Default is None, meaning that corpus gets auto-downloaded and loaded. You can override this to point to a different folder but typically this should not be necessary.
            in_memory: If True, keeps dataset in memory giving speedups in training.
            document_as_sequence: If True, all sentences of a document are read into a single Sentence object
        """
        base_path = flair.cache_root / "datasets" if not base_path else Path(base_path)

        """
        The Datasets are represented in the Conll format.
           In this format each line of the Dataset is in the following format:
           <word>+"\t"+<NE>"\t"+<word>+"\t"<markdown>
           The end of sentence is marked with an empty line.
           In each line NE represented the human annotated named entity
           and <markdown> represented the code tags provided by the users who wrote the posts.
           """
        # column format
        columns = {0: "word", 1: "ner", 3: "markdown"}

        # entity_mapping
        entity_mapping = {
            "Library_Function": "Function",
            "Function_Name": "Function",
            "Class_Name": "Class",
            "Library_Class": "Class",
            "Organization": "Website",
            "Library_Variable": "Variable",
            "Variable_Name": "Variable",
            "Error_Name": "O",
            "Keyboard_IP": "O",
            "Value": "O",
            "Output_Block": "O",
        }

        # this dataset name
        dataset_name = self.__class__.__name__.lower()

        data_folder = base_path / dataset_name

        # download data if necessary
        STACKOVERFLOW_NER_path = "https://raw.githubusercontent.com/jeniyat/StackOverflowNER/master/resources/annotated_ner_data/StackOverflow/"

        # data validation
        banned_sentences = [
            "code omitted for annotation",
            "omitted for annotation",
            "CODE_BLOCK :",
            "OP_BLOCK :",
            "Question_URL :",
            "Question_ID :",
        ]

        files = ["train", "test", "dev"]

        for file in files:
            questions = 0
            answers = 0

            cached_path(f"{STACKOVERFLOW_NER_path}{file}.txt", Path("datasets") / dataset_name)
            with (data_folder / (file + ".txt")).open(encoding="utf-8") as fin:
                for line in fin:
                    if line.startswith("Question_ID"):
                        questions += 1

                    if line.startswith("Answer_to_Question_ID"):
                        answers += 1
            log.info(f"File {file} has {questions} questions and {answers} answers.")

        super().__init__(
            data_folder,
            columns,
            train_file="train.txt",
            test_file="test.txt",
            dev_file="dev.txt",
            encoding="utf-8",
            banned_sentences=banned_sentences,
            in_memory=in_memory,
            label_name_map=entity_mapping,
            **corpusargs,
        )


class NER_ENGLISH_TWITTER(ColumnCorpus):
    def __init__(
        self,
        base_path: Optional[Union[str, Path]] = None,
        in_memory: bool = True,
        **corpusargs,
    ) -> None:
        """Initialize the twitter_ner corpus.

        The corpus will be downoaded from https://raw.githubusercontent.com/aritter/twitter_nlp/master/data/annotated/ner.txt.
        The first time you call this constructor it will automatically download the dataset.

        Args:
            base_path: Default is None, meaning that corpus gets auto-downloaded and loaded. You can override this to point to a different folder but typically this should not be necessary.
            in_memory: If True, keeps dataset in memory giving speedups in training.
            document_as_sequence: If True, all sentences of a document are read into a single Sentence object
        """
        base_path = flair.cache_root / "datasets" if not base_path else Path(base_path)

        # column format
        columns = {0: "text", 1: "ner"}

        # this dataset name
        dataset_name = self.__class__.__name__.lower()

        # default dataset folder is the cache root
        if not base_path:
            base_path = flair.cache_root / "datasets"
        data_folder = base_path / dataset_name

        # download data if necessary
        twitter_ner_path = "https://raw.githubusercontent.com/aritter/twitter_nlp/master/data/annotated/"
        cached_path(f"{twitter_ner_path}ner.txt", Path("datasets") / dataset_name)

        super().__init__(
            data_folder,
            columns,
            encoding="latin-1",
            train_file="ner.txt",
            in_memory=in_memory,
            **corpusargs,
        )


class NER_ENGLISH_PERSON(ColumnCorpus):
    def __init__(
        self,
        base_path: Optional[Union[str, Path]] = None,
        in_memory: bool = True,
    ) -> None:
        """Initialize the PERSON_NER corpus for person names.

        The first time you call this constructor it will automatically download the dataset.

        Args:
            base_path: Default is None, meaning that corpus gets auto-downloaded and loaded. You can override this to point to a different folder but typically this should not be necessary.
            in_memory: If True, keeps dataset in memory giving speedups in training.
        """
        base_path = flair.cache_root / "datasets" if not base_path else Path(base_path)

        # column format
        columns = {0: "text", 1: "ner"}

        # this dataset name
        dataset_name = self.__class__.__name__.lower()

        # default dataset folder is the cache root
        if not base_path:
            base_path = flair.cache_root / "datasets"
        data_folder = base_path / dataset_name

        # download data if necessary
        conll_path = "https://raw.githubusercontent.com/das-sudeshna/genid/master/"

        # download files if not present locallys
        cached_path(f"{conll_path}conll-g.conll", data_folder / "raw")
        cached_path(f"{conll_path}ieer-g.conll", data_folder / "raw")
        cached_path(f"{conll_path}textbook-g.conll", data_folder / "raw")
        cached_path(f"{conll_path}wiki-g.conll", data_folder / "raw")

        self.__concatAllFiles(data_folder)

        super().__init__(data_folder, columns, in_memory=in_memory, train_file="bigFile.conll")

    @staticmethod
    def __concatAllFiles(data_folder):
        arr = os.listdir(data_folder / "raw")

        with open(data_folder / "bigFile.conll", "w") as outfile:
            for fname in arr:
                with open(data_folder / "raw" / fname) as infile:
                    outfile.write(infile.read())


class NER_ENGLISH_WEBPAGES(ColumnCorpus):
    def __init__(
        self,
        base_path: Optional[Union[str, Path]] = None,
        in_memory: bool = True,
        **corpusargs,
    ) -> None:
        """Initialize the WEBPAGES_NER corpus.

        The corpus was introduced in the paper "Design Challenges and Misconceptions in Named Entity Recognition" by Ratinov and Roth (2009): https://aclanthology.org/W09-1119/.
        The first time you call this constructor it will automatically download the dataset.

        Args:
            base_path: Default is None, meaning that corpus gets auto-downloaded and loaded. You can override this to point to a different folder but typically this should not be necessary.
            in_memory: If True, keeps dataset in memory giving speedups in training.
            document_as_sequence: If True, all sentences of a document are read into a single Sentence object
        """
        base_path = flair.cache_root / "datasets" if not base_path else Path(base_path)

        # column format
        columns = {0: "ner", 5: "text"}

        # this dataset name
        dataset_name = self.__class__.__name__.lower()

        # default dataset folder is the cache root
        if not base_path:
            base_path = Path(flair.cache_root) / "datasets"
        data_folder = base_path / dataset_name
        import tarfile

        if not os.path.isfile(data_folder / "webpages_ner.txt"):
            #     # download zip
            tar_file = "https://cogcomp.seas.upenn.edu/Data/NERWebpagesColumns.tgz"
            webpages_ner_path = cached_path(tar_file, Path("datasets") / dataset_name)
            tf = tarfile.open(webpages_ner_path)
            tf.extractall(data_folder)
            tf.close()
        outputfile = os.path.abspath(data_folder)

        # merge the files in one as the zip is containing multiples files

        with open(outputfile / data_folder / "webpages_ner.txt", "w+") as outfile:
            for files in os.walk(outputfile):
                f = files[1]
                ff = os.listdir(outputfile / data_folder / f[-1])
                for _i, file in enumerate(ff):
                    if file.endswith(".gold"):
                        with open(
                            outputfile / data_folder / f[-1] / file,
                            "r+",
                            errors="replace",
                        ) as infile:
                            content = infile.read()
                        outfile.write(content)
                break

        super().__init__(
            data_folder,
            columns,
            train_file="webpages_ner.txt",
            in_memory=in_memory,
            **corpusargs,
        )


class NER_ENGLISH_WNUT_2020(ColumnCorpus):
    def __init__(
        self,
        base_path: Optional[Union[str, Path]] = None,
        in_memory: bool = True,
        document_as_sequence: bool = False,
        **corpusargs,
    ) -> None:
        """Initialize the WNUT_2020_NER corpus.

        The first time you call this constructor it will automatically download the dataset.

        Args:
            base_path: Default is None, meaning that corpus gets auto-downloaded and loaded. You can override this to point to a different folder but typically this should not be necessary.
            in_memory: If True, keeps dataset in memory giving speedups in training.
            document_as_sequence: If True, all sentences of a document are read into a single Sentence object
        """
        base_path = flair.cache_root / "datasets" if not base_path else Path(base_path)

        # column format
        columns = {0: "text", 1: "ner"}

        # this dataset name
        dataset_name = self.__class__.__name__.lower()

        data_folder = base_path / dataset_name

        # download data if necessary
        github_url = "https://github.com/jeniyat/WNUT_2020_NER/archive/master.zip"

        for sample in ["train", "test", "dev"]:
            sample_file = data_folder / (sample + ".txt")
            if not sample_file.is_file():
                zip_path = cached_path(f"{github_url}", Path("datasets") / dataset_name)

                # unzip the downloaded repo and merge the train, dev and test datasets
                unpack_file(zip_path, data_folder, "zip", False)  # unzipped folder name: WNUT_2020_NER-master

                if sample == "test":
                    file_path = data_folder / Path("WNUT_2020_NER-master/data/" + sample + "_data_2020/Conll_Format/")
                else:
                    file_path = data_folder / Path("WNUT_2020_NER-master/data/" + sample + "_data/Conll_Format/")
                filenames = os.listdir(file_path)
                with open(data_folder / (sample + ".txt"), "w") as outfile:
                    for fname in filenames:
                        with open(file_path / fname) as infile:
                            lines = infile.read()
                            outfile.write(lines)

                shutil.rmtree(str(data_folder / "WNUT_2020_NER-master"))  # clean up when done

        super().__init__(
            data_folder,
            columns,
            encoding="utf-8",
            in_memory=in_memory,
            document_separator_token=None if not document_as_sequence else "-DOCSTART-",
            **corpusargs,
        )


class NER_ENGLISH_WIKIGOLD(ColumnCorpus):
    def __init__(
        self,
        base_path: Optional[Union[str, Path]] = None,
        in_memory: bool = True,
        document_as_sequence: bool = False,
        **corpusargs,
    ) -> None:
        """Initialize the wikigold corpus.

        The first time you call this constructor it will automatically download the dataset.

        Args:
            base_path: Default is None, meaning that corpus gets auto-downloaded and loaded. You can override this to point to a different folder but typically this should not be necessary.
            in_memory: If True, keeps dataset in memory giving speedups in training.
            document_as_sequence: If True, all sentences of a document are read into a single Sentence object
        """
        base_path = flair.cache_root / "datasets" if not base_path else Path(base_path)

        # column format
        columns = {0: "text", 1: "ner"}

        # this dataset name
        dataset_name = self.__class__.__name__.lower()

        data_folder = base_path / dataset_name

        # download data if necessary
        wikigold_ner_path = "https://raw.githubusercontent.com/juand-r/entity-recognition-datasets/master/data/wikigold/CONLL-format/data/"
        cached_path(f"{wikigold_ner_path}wikigold.conll.txt", Path("datasets") / dataset_name)

        super().__init__(
            data_folder,
            columns,
            encoding="utf-8",
            in_memory=in_memory,
            train_file="wikigold.conll.txt",
            document_separator_token=None if not document_as_sequence else "-DOCSTART-",
            **corpusargs,
        )


class NER_FINNISH(ColumnCorpus):
    def __init__(
        self,
        base_path: Optional[Union[str, Path]] = None,
        in_memory: bool = True,
        **corpusargs,
    ) -> None:
        base_path = flair.cache_root / "datasets" if not base_path else Path(base_path)

        # column format
        columns = {0: "text", 1: "ner"}

        # this dataset name
        dataset_name = self.__class__.__name__.lower()

        # default dataset folder is the cache root
        if not base_path:
            base_path = flair.cache_root / "datasets"
        data_folder = base_path / dataset_name

        # download data if necessary
        ner_finnish_path = "https://raw.githubusercontent.com/mpsilfve/finer-data/master/data/digitoday."
        cached_path(f"{ner_finnish_path}2014.train.csv", Path("datasets") / dataset_name)
        cached_path(f"{ner_finnish_path}2014.dev.csv", Path("datasets") / dataset_name)
        cached_path(f"{ner_finnish_path}2015.test.csv", Path("datasets") / dataset_name)

        self._remove_lines_without_annotations(data_file=Path(data_folder / "digitoday.2015.test.csv"))

        super().__init__(
            data_folder,
            columns,
            in_memory=in_memory,
            skip_first_line=True,
            **corpusargs,
        )

    def _remove_lines_without_annotations(self, data_file: Union[str, Path]):
        with open(data_file) as f:
            lines = f.readlines()
        with open(data_file, "w") as f:
            for line in lines:
                if len(line.split()) != 1:
                    f.write(line)


class NER_GERMAN_BIOFID(ColumnCorpus):
    def __init__(
        self,
        base_path: Optional[Union[str, Path]] = None,
        in_memory: bool = True,
        **corpusargs,
    ) -> None:
        base_path = flair.cache_root / "datasets" if not base_path else Path(base_path)

        # column format
        columns = {0: "text", 1: "lemma", 2: "pos", 3: "ner"}

        # this dataset name
        dataset_name = self.__class__.__name__.lower()

        data_folder = base_path / dataset_name

        # download data if necessary
        biofid_path = "https://raw.githubusercontent.com/texttechnologylab/BIOfid/master/BIOfid-Dataset-NER/"
        cached_path(f"{biofid_path}train.conll", Path("datasets") / dataset_name)
        cached_path(f"{biofid_path}dev.conll", Path("datasets") / dataset_name)
        cached_path(f"{biofid_path}test.conll", Path("datasets") / dataset_name)

        super().__init__(
            data_folder,
            columns,
            in_memory=in_memory,
            **corpusargs,
        )


class NER_GERMAN_EUROPARL(ColumnCorpus):
    def __init__(
        self,
        base_path: Optional[Union[str, Path]] = None,
        in_memory: bool = True,
        **corpusargs,
    ) -> None:
        """Initialize the EUROPARL_NER_GERMAN corpus.

        The first time you call this constructor it will automatically download the dataset.

        Args:
            base_path: Default is None, meaning that corpus gets auto-downloaded and loaded. You can override this to point to a different folder but typically this should not be necessary.
            in_memory: If True, keeps dataset in memory giving speedups in training. Not recommended due to heavy RAM usage.
            document_as_sequence: If True, all sentences of a document are read into a single Sentence object.
        """
        base_path = flair.cache_root / "datasets" if not base_path else Path(base_path)

        # column format
        columns = {0: "text", 1: "lemma", 2: "pos", 3: "np", 4: "ner"}

        # this dataset name
        dataset_name = self.__class__.__name__.lower()

        data_folder = base_path / dataset_name

        # download data if necessary
        europarl_ner_german_path = "https://nlpado.de/~sebastian/software/ner/"
        cached_path(
            f"{europarl_ner_german_path}ep-96-04-15.conll",
            Path("datasets") / dataset_name,
        )
        cached_path(
            f"{europarl_ner_german_path}ep-96-04-16.conll",
            Path("datasets") / dataset_name,
        )

        self._add_IOB_tags(
            data_file=Path(data_folder / "ep-96-04-15.conll"),
            encoding="latin-1",
            ner_column=4,
        )
        self._add_IOB_tags(
            data_file=Path(data_folder / "ep-96-04-16.conll"),
            encoding="latin-1",
            ner_column=4,
        )

        super().__init__(
            data_folder,
            columns,
            encoding="latin-1",
            in_memory=in_memory,
            train_file="ep-96-04-16.conll",
            test_file="ep-96-04-15.conll",
            **corpusargs,
        )

    def _add_IOB_tags(self, data_file: Union[str, Path], encoding: str = "utf8", ner_column: int = 1):
        """Function that adds IOB tags if only chunk names are provided.

        e.g. words are tagged PER instead of B-PER or I-PER. Replaces '0' with 'O' as the no-chunk tag since ColumnCorpus expects
        the letter 'O'. Additionally it removes lines with no tags in the data file and can also
        be used if the data is only partially IOB tagged.

        Parameters
        ----------
        data_file : Union[str, Path]
            Path to the data file.
        encoding : str, optional
            Encoding used in open function. The default is "utf8".
        ner_column : int, optional
            Specifies the ner-tagged column. The default is 1 (the second column).
        """

        def add_I_prefix(current_line: List[str], ner: int, tag: str):
            for i in range(len(current_line)):
                if i == 0:
                    f.write(line_list[i])
                elif i == ner:
                    f.write(" I-" + tag)
                else:
                    f.write(" " + current_line[i])
            f.write("\n")

        with open(file=data_file, encoding=encoding) as f:
            lines = f.readlines()
        with open(file=data_file, mode="w", encoding=encoding) as f:
            pred = "O"  # remembers ner tag of predecessing line
            for line in lines:
                line_list = line.split()
                if len(line_list) > 2:  # word with tags
                    ner_tag = line_list[ner_column]
                    if ner_tag in ["0", "O"]:  # no chunk
                        for i in range(len(line_list)):
                            if i == 0:
                                f.write(line_list[i])
                            elif i == ner_column:
                                f.write(" O")
                            else:
                                f.write(" " + line_list[i])
                        f.write("\n")
                        pred = "O"
                    elif "-" not in ner_tag:  # no IOB tags
                        if pred == "O":  # found a new chunk
                            add_I_prefix(line_list, ner_column, ner_tag)
                            pred = ner_tag
                        else:  # found further part of chunk or new chunk directly after old chunk
                            add_I_prefix(line_list, ner_column, ner_tag)
                            pred = ner_tag
                    else:  # line already has IOB tag (tag contains '-')
                        f.write(line)
                        pred = ner_tag.split("-")[1]
                elif len(line_list) == 0:  # empty line
                    f.write("\n")
                    pred = "O"


class NER_GERMAN_LEGAL(ColumnCorpus):
    def __init__(
        self,
        base_path: Optional[Union[str, Path]] = None,
        in_memory: bool = True,
        **corpusargs,
    ) -> None:
        """Initialize the LER_GERMAN (Legal Entity Recognition) corpus.

        The first time you call this constructor it will automatically download the dataset.
        :param base_path: Default is None, meaning that corpus gets auto-downloaded and loaded. You can override this
        to point to a different folder but typically this should not be necessary.
        :param in_memory: If True, keeps dataset in memory giving speedups in training. Not recommended due to heavy RAM usage.
        """
        base_path = flair.cache_root / "datasets" if not base_path else Path(base_path)

        # column format
        columns = {0: "text", 1: "ner"}

        # this dataset name
        dataset_name = self.__class__.__name__.lower()

        data_folder = base_path / dataset_name

        # download data if necessary
        ler_path = "https://raw.githubusercontent.com/elenanereiss/Legal-Entity-Recognition/master/data/"

        for split in ["train", "dev", "test"]:
            cached_path(f"{ler_path}ler_{split}.conll", Path("datasets") / dataset_name)

        super().__init__(
            data_folder,
            columns,
            in_memory=in_memory,
            train_file="ler_train.conll",
            dev_file="ler_dev.conll",
            test_file="ler_test.conll",
            **corpusargs,
        )


class NER_GERMAN_GERMEVAL(ColumnCorpus):
    def __init__(
        self,
        base_path: Optional[Union[str, Path]] = None,
        in_memory: bool = True,
        **corpusargs,
    ) -> None:
        """Initialize the GermEval NER corpus for German.

        This is only possible if you've manually downloaded it to your machine.
        Obtain the corpus from https://sites.google.com/site/germeval2014ner/data and put it into some folder.
        Then point the base_path parameter in the constructor to this folder
        :param base_path: Path to the GermEval corpus on your machine
        :param in_memory:If True, keeps dataset in memory giving speedups in training.
        """
        base_path = flair.cache_root / "datasets" if not base_path else Path(base_path)

        # column format
        columns = {1: "text", 2: "ner"}

        # this dataset name
        dataset_name = self.__class__.__name__.lower()

        data_folder = base_path / dataset_name

        # check if data there
        if not data_folder.exists():
            # create folder
            os.makedirs(data_folder)

            # download dataset
            import gdown

            gdown.download(
                url="https://drive.google.com/uc?id={}".format("1Jjhbal535VVz2ap4v4r_rN1UEHTdLK5P"),
                output=str(data_folder / "train.tsv"),
            )
            gdown.download(
                url="https://drive.google.com/uc?id={}".format("1u9mb7kNJHWQCWyweMDRMuTFoOHOfeBTH"),
                output=str(data_folder / "test.tsv"),
            )
            gdown.download(
                url="https://drive.google.com/uc?id={}".format("1ZfRcQThdtAR5PPRjIDtrVP7BtXSCUBbm"),
                output=str(data_folder / "dev.tsv"),
            )

        super().__init__(
            data_folder,
            columns,
            comment_symbol="#",
            in_memory=in_memory,
            **corpusargs,
        )


class NER_GERMAN_POLITICS(ColumnCorpus):
    def __init__(
        self,
        base_path: Optional[Union[str, Path]] = None,
        column_delimiter: str = r"\s+",
        in_memory: bool = True,
        **corpusargs,
    ) -> None:
        """Initialize corpus with Named Entity Model for German Politics (NEMGP).

        data from https://www.thomas-zastrow.de/nlp/.

        The first time you call this constructor it will automatically download the
        dataset.
        :param base_path: Default is None, meaning that corpus gets auto-downloaded and loaded. You can override this
        to point to a different folder but typically this should not be necessary.
        POS tags instead
        :param in_memory: If True, keeps dataset in memory giving speedups in training.
        :param document_as_sequence: If True, all sentences of a document are read into a single Sentence object
        """
        base_path = flair.cache_root / "datasets" if not base_path else Path(base_path)

        # column format
        columns = {0: "text", 1: "ner"}

        # this dataset name
        dataset_name = self.__class__.__name__.lower()

        data_folder = base_path / dataset_name

        # download and parse data if necessary
        german_politics_path = "https://www.thomas-zastrow.de/nlp/nemgp_trainingdata_01.txt.zip"
        corpus_file_name = "nemgp_trainingdata_01.txt"
        parsed_dataset = data_folder / "raw" / corpus_file_name

        if not parsed_dataset.exists():
            german_politics_zip = cached_path(f"{german_politics_path}", Path("datasets") / dataset_name / "raw")
            unpack_file(german_politics_zip, data_folder / "raw", "zip", False)
            self._convert_to_column_corpus(parsed_dataset)

        # create train test dev if not exist
        train_dataset = data_folder / "train.txt"
        if not train_dataset.exists():
            self._create_datasets(parsed_dataset, data_folder)

        super().__init__(
            data_folder,
            columns,
            column_delimiter=column_delimiter,
            train_file="train.txt",
            dev_file="dev.txt",
            test_file="test.txt",
            encoding="utf-8",
            in_memory=in_memory,
            **corpusargs,
        )

    def _convert_to_column_corpus(self, data_file: Union[str, Path]):
        with open(data_file, encoding="utf-8") as f:
            lines = f.readlines()
        with open(data_file, "w", encoding="utf-8") as f:
            tag_bool = False
            new_sentence = True
            for line in lines:
                line_splits = re.sub(r"\s{2,}", " ", line).strip().split(" ")
                for substr in line_splits:
                    if substr == ".":
                        f.write("\n")
                        new_sentence = True
                    elif "<START:" in substr:
                        tag_bool = True
                        tag = substr.strip("<START:").strip(">")
                        if "loc" in tag:
                            tag_IOB = "-LOC"
                        elif "per" in tag:
                            tag_IOB = "-PER"
                        elif "org" in tag:
                            tag_IOB = "-ORG"
                        elif "misc" in tag:
                            tag_IOB = "-MISC"
                    elif "<END>" in substr:
                        tag_bool = False
                        new_sentence = True
                    else:
                        if tag_bool:
                            if new_sentence is True:
                                start = "B"
                                new_sentence = False
                            else:
                                start = "I"
                            f.write(substr.strip(" ") + " " + start + tag_IOB + "\n")
                        else:
                            f.write(substr.strip(" ") + " " + "O" + "\n")

    def _create_datasets(self, data_file: Union[str, Path], data_folder: Path):
        with open(data_file) as file:
            num_lines = len(file.readlines())
            file.seek(0)

            train_len = round(num_lines * 0.8)
            test_len = round(num_lines * 0.1)

            with (data_folder / "train.txt").open("w", encoding="utf-8") as train, (data_folder / "test.txt").open(
                "w", encoding="utf-8"
            ) as test, (data_folder / "dev.txt").open("w", encoding="utf-8") as dev:
                k = 0
                for line in file.readlines():
                    k += 1
                    if k <= train_len:
                        train.write(line)
                    elif k > train_len and k <= (train_len + test_len):
                        test.write(line)
                    elif k > (train_len + test_len) and k <= num_lines:
                        dev.write(line)


class NER_HUNGARIAN(ColumnCorpus):
    def __init__(
        self,
        base_path: Optional[Union[str, Path]] = None,
        in_memory: bool = True,
        document_as_sequence: bool = False,
        **corpusargs,
    ) -> None:
        """Initialize the NER Business corpus for Hungarian.

        The first time you call this constructor it will automatically download the dataset.
        :param base_path: Default is None, meaning that corpus gets auto-downloaded and loaded. You can override this
        to point to a different folder but typically this should not be necessary.
        POS tags instead
        :param in_memory: If True, keeps dataset in memory giving speedups in training.
        :param document_as_sequence: If True, all sentences of a document are read into a single Sentence object
        """
        base_path = flair.cache_root / "datasets" if not base_path else Path(base_path)

        # column format
        columns = {0: "text", 1: "ner"}

        # this dataset name
        dataset_name = self.__class__.__name__.lower()

        data_folder = base_path / dataset_name

        # If the extracted corpus file is not yet present in dir
        if not os.path.isfile(data_folder / "hun_ner_corpus.txt"):
            # download zip if necessary
            hun_ner_path = "https://rgai.sed.hu/sites/rgai.sed.hu/files/business_NER.zip"
            path_to_zipped_corpus = cached_path(hun_ner_path, Path("datasets") / dataset_name)
            # extracted corpus is not present , so unpacking it.
            unpack_file(path_to_zipped_corpus, data_folder, mode="zip", keep=True)

        super().__init__(
            data_folder,
            columns,
            train_file="hun_ner_corpus.txt",
            column_delimiter="\t",
            encoding="latin-1",
            in_memory=in_memory,
            label_name_map={"0": "O"},
            document_separator_token=None if not document_as_sequence else "-DOCSTART-",
            **corpusargs,
        )


class NER_ICELANDIC(ColumnCorpus):
    def __init__(
        self,
        base_path: Optional[Union[str, Path]] = None,
        in_memory: bool = True,
        **corpusargs,
    ) -> None:
        """Initialize the ICELANDIC_NER corpus.

        The first time you call this constructor it will automatically download the dataset.
        :param base_path: Default is None, meaning that corpus gets auto-downloaded and loaded. You can override this
        to point to a different folder but typically this should not be necessary.
        POS tags instead
        :param in_memory: If True, keeps dataset in memory giving speedups in training.
        :param document_as_sequence: If True, all sentences of a document are read into a single Sentence object
        """
        base_path = flair.cache_root / "datasets" if not base_path else Path(base_path)

        # column format
        columns = {0: "text", 1: "ner"}

        # this dataset name
        dataset_name = self.__class__.__name__.lower()

        data_folder = base_path / dataset_name

        if not os.path.isfile(data_folder / "icelandic_ner.txt"):
            # download zip
            icelandic_ner = "https://repository.clarin.is/repository/xmlui/handle/20.500.12537/42/allzip"
            icelandic_ner_path = cached_path(icelandic_ner, Path("datasets") / dataset_name)

            # unpacking the zip
            unpack_file(icelandic_ner_path, data_folder, mode="zip", keep=True)
        outputfile = os.path.abspath(data_folder)

        # merge the files in one as the zip is containing multiples files

        with open(outputfile / data_folder / "icelandic_ner.txt", "wb") as outfile:
            for files in os.walk(outputfile / data_folder):
                f = files[2]

                for i in range(len(f)):
                    if f[i].endswith(".txt"):
                        with open(outputfile / data_folder / f[i], "rb") as infile:
                            contents = infile.read()
                        outfile.write(contents)

        super().__init__(
            data_folder,
            columns,
            train_file="icelandic_ner.txt",
            in_memory=in_memory,
            **corpusargs,
        )


class NER_JAPANESE(ColumnCorpus):
    def __init__(
        self,
        base_path: Optional[Union[str, Path]] = None,
        in_memory: bool = True,
        **corpusargs,
    ) -> None:
        """Initialize the Hironsan/IOB2 corpus for Japanese.

        The first time you call this constructor it will automatically download the dataset.

        Args:
            base_path: Default is None, meaning that corpus gets auto-downloaded and loaded. You can override this to point to a different folder but typically this should not be necessary.
            in_memory: If True, keeps dataset in memory giving speedups in training.
        """
        base_path = flair.cache_root / "datasets" if not base_path else Path(base_path)

        # column format
        columns = {0: "text", 1: "ner"}

        # this dataset name
        dataset_name = self.__class__.__name__.lower()

        data_folder = base_path / dataset_name

        # download data from github if necessary (hironsan.txt, ja.wikipedia.conll)
        IOB2_path = "https://raw.githubusercontent.com/Hironsan/IOB2Corpus/master/"

        # download files if not present locally
        cached_path(f"{IOB2_path}hironsan.txt", data_folder / "raw")
        cached_path(f"{IOB2_path}ja.wikipedia.conll", data_folder / "raw")

        # we need to modify the original files by adding new lines after after the end of each sentence
        train_data_file = data_folder / "train.txt"
        if not train_data_file.is_file():
            self.__prepare_jap_wikinews_corpus(data_folder / "raw" / "hironsan.txt", data_folder / "train.txt")
            self.__prepare_jap_wikipedia_corpus(data_folder / "raw" / "ja.wikipedia.conll", data_folder / "train.txt")

        super().__init__(
            data_folder,
            columns,
            train_file="train.txt",
            in_memory=in_memory,
            default_whitespace_after=0,
            **corpusargs,
        )

    @staticmethod
    def __prepare_jap_wikipedia_corpus(file_in: Union[str, Path], file_out: Union[str, Path]):
        with open(file_in) as f:
            lines = f.readlines()
        with open(file_out, "a") as f:
            for line in lines:
                if line[0] == "。":
                    f.write(line)
                    f.write("\n")
                elif line[0] == "\n":
                    continue
                else:
                    f.write(line)

    @staticmethod
    def __prepare_jap_wikinews_corpus(file_in: Union[str, Path], file_out: Union[str, Path]):
        with open(file_in) as f:
            lines = f.readlines()
        with open(file_out, "a") as f:
            for line in lines:
                sp_line = line.split("\t")
                if sp_line[0] == "\n":
                    f.write("\n")
                else:
                    f.write(sp_line[0] + "\t" + sp_line[-1])


class NER_MASAKHANE(MultiCorpus):
    def __init__(
        self,
        languages: Union[str, List[str]] = "luo",
        version: str = "v2",
        base_path: Optional[Union[str, Path]] = None,
        in_memory: bool = True,
        **corpusargs,
    ) -> None:
        """Initialize the Masakhane corpus available on https://github.com/masakhane-io/masakhane-ner/tree/main/data.

        It consists of ten African languages. Pass a language code or a list of language codes to initialize the corpus
        with the languages you require. If you pass "all", all languages will be initialized.
        :version: Specifies version of the dataset. Currently, only "v1" and "v2" are supported, using "v2" as default.
        :param base_path: Default is None, meaning that corpus gets auto-downloaded and loaded. You can override this
        to point to a different folder but typically this should not be necessary.
        POS tags instead
        :param in_memory: If True, keeps dataset in memory giving speedups in training.
        """
        base_path = flair.cache_root / "datasets" if not base_path else Path(base_path)

        # if only one language is given
        if isinstance(languages, str):
            languages = [languages]

        # column format
        columns = {0: "text", 1: "ner"}

        # this dataset name
        dataset_name = self.__class__.__name__.lower()

        supported_versions = ["v1", "v2"]

        if version not in supported_versions:
            log.error(f"The specified version '{version}' is not in the list of supported version!")
            log.error(f"Supported versions are '{supported_versions}'!")
            raise Exception

        data_folder = base_path / dataset_name / version

        languages_to_code = {
            "v1": {
                "amharic": "amh",
                "hausa": "hau",
                "igbo": "ibo",
                "kinyarwanda": "kin",
                "luganda": "lug",
                "luo": "luo",
                "naija": "pcm",
                "swahili": "swa",
                "yoruba": "yor",
                "wolof": "wol",
            },
            "v2": {
                "bambara": "bam",
                "ghomala": "bbj",
                "ewe": "ewe",
                "fon": "fon",
                "hausa": "hau",
                "igbo": "ibo",
                "kinyarwanda": "kin",
                "luganda": "lug",
                "mossi": "mos",
                "naija": "pcm",
                "chichewa": "nya",
                "chishona": "sna",
                "kiswahili": "swa",
                "setswana": "tsn",
                "akan_twi": "twi",
                "wolof": "wol",
                "isixhosa": "xho",
                "yoruba": "yor",
                "isizulu": "zul",
            },
        }

        language_to_code = languages_to_code[version]

        data_paths = {
            "v1": "https://raw.githubusercontent.com/masakhane-io/masakhane-ner/main/data",
            "v2": "https://raw.githubusercontent.com/masakhane-io/masakhane-ner/main/MasakhaNER2.0/data",
        }

        # use all languages if explicitly set to "all"
        if languages == ["all"]:
            languages = list(language_to_code.values())

        corpora: List[Corpus] = []
        for language in languages:
<<<<<<< HEAD
            if language in language_to_code.keys():
=======
            if language in language_to_code:
>>>>>>> ddf3bb3e
                language = language_to_code[language]

            if language not in language_to_code.values():
                log.error(f"Language '{language}' is not in list of supported languages!")
                log.error(f"Supported are '{language_to_code.values()}'!")
                log.error("Instantiate this Corpus for instance like so 'corpus = NER_MASAKHANE(languages='luo')'")
                raise Exception

            language_folder = data_folder / language

            # download data if necessary
            data_path = f"{data_paths[version]}/{language}/"
            cached_path(f"{data_path}dev.txt", language_folder)
            cached_path(f"{data_path}test.txt", language_folder)
            cached_path(f"{data_path}train.txt", language_folder)

            # initialize comlumncorpus and add it to list
            log.info(f"Reading data for language {language}@{version}")
            corp = ColumnCorpus(
                data_folder=language_folder,
                column_format=columns,
                encoding="utf-8",
                in_memory=in_memory,
                name=language,
                **corpusargs,
            )
            corpora.append(corp)

        super().__init__(
            corpora,
            name="masakhane-" + "-".join(languages),
        )


class NER_MULTI_CONER(MultiFileColumnCorpus):
    def __init__(
        self,
        task: str = "multi",
        base_path: Optional[Union[str, Path]] = None,
        in_memory: bool = True,
        **corpusargs,
    ) -> None:
        """Download and Initialize the MultiCoNer corpus.

        Args:
            task: either 'multi', 'code-switch', or the language code for one of the mono tasks.
            base_path: Path to the CoNLL-03 corpus (i.e. 'conll_03' folder) on your machine POS tags or chunks respectively
            in_memory: If True, keeps dataset in memory giving speedups in training.
        """
        base_path = flair.cache_root / "datasets" if not base_path else Path(base_path)

        folders = {
            "bn": "BN-Bangla",
            "de": "DE-German",
            "en": "EN-English",
            "es": "ES-Espanish",
            "fa": "FA-Farsi",
            "hi": "HI-Hindi",
            "ko": "KO-Korean",
            "nl": "NL-Dutch",
            "ru": "RU-Russian",
            "tr": "TR-Turkish",
            "zh": "ZH-Chinese",
            "mix": "MIX_Code_mixed",
            "multi": "MULTI_Multilingual",
        }

        possible_tasks = list(folders.keys())
        task = task.lower()

        if task not in possible_tasks:
            raise ValueError(f"task has to be one of {possible_tasks}, but is '{task}'")

        # column format
        columns = {0: "text", 3: "ner"}

        # this dataset name
        dataset_name = self.__class__.__name__.lower()

        data_folder = cached_path("s3://multiconer", base_path / dataset_name) / "multiconer2022"

        train_files = [data_folder / folders[task] / f"{task}_train.conll"]
        dev_files = [data_folder / folders[task] / f"{task}_dev.conll"]
        test_files = [data_folder / folders[task] / f"{task}_test.conll"]

        super().__init__(
            train_files=train_files,
            dev_files=dev_files,
            test_files=test_files,
            column_format=columns,
            comment_symbol="# id ",
            in_memory=in_memory,
            **corpusargs,
        )


class NER_MULTI_CONER_V2(MultiFileColumnCorpus):
    def __init__(
        self,
        task: str = "multi",
        base_path: Optional[Union[str, Path]] = None,
        in_memory: bool = True,
        use_dev_as_test: bool = True,
        **corpusargs,
    ) -> None:
        """Initialize the MultiCoNer V2 corpus for the Semeval2023 workshop.

        This is only possible if you've applied and downloaded it to your machine.
        Apply for the corpus from here https://multiconer.github.io/dataset and unpack the .zip file's content into
        a folder called 'ner_multi_coner_v2'. Then set the base_path parameter in the constructor to the path to the
        parent directory where the ner_multi_coner_v2 folder resides. You can also create the multiconer in
        the {FLAIR_CACHE_ROOT}/datasets folder to leave the path empty.
        :param base_path: Path to the ner_multi_coner_v2 corpus (i.e. 'ner_multi_coner_v2' folder) on your machine
        POS tags or chunks respectively
        :param in_memory: If True, keeps dataset in memory giving speedups in training.
        :param use_dev_as_test: If True, it uses the dev set as test set and samples random training data for a dev split.
        :param task: either 'multi', 'code-switch', or the language code for one of the mono tasks.
        """
        base_path = flair.cache_root / "datasets" if not base_path else Path(base_path)

        folders = {
            "bn": "BN-Bangla",
            "de": "DE-German",
            "en": "EN-English",
            "es": "ES-Espanish",
            "fa": "FA-Farsi",
            "fr": "FR-French",
            "hi": "HI-Hindi",
            "it": "IT-Italian",
            "pt": "PT-Portuguese",
            "sv": "SV-Swedish",
            "uk": "UK-Ukrainian",
            "zh": "ZH-Chinese",
        }

        possible_tasks = [*list(folders.keys()), "multi"]
        task = task.lower()

        if task not in possible_tasks:
            raise ValueError(f"task has to be one of {possible_tasks}, but is '{task}'")

        # column format
        columns = {0: "text", 3: "ner"}

        # this dataset name
        dataset_name = self.__class__.__name__.lower()

        data_folder = base_path / dataset_name / "train_dev"

        if not data_folder.exists():
            log.warning("-" * 100)
            log.warning(f'WARNING: MultiCoNerV2 dataset not found at "{data_folder}".')
            log.warning('Instructions for obtaining the data can be found here: https://multiconer.github.io/dataset"')
            log.warning("-" * 100)

        if task == "multi":
            train_files = list(data_folder.glob("*-train.conll"))
            dev_files = list(data_folder.glob("*-dev.conll"))
        else:
            train_files = [data_folder / f"{task}-train.conll"]
            dev_files = [data_folder / f"{task}-dev.conll"]
        test_files = []

        if use_dev_as_test:
            test_files = dev_files
            dev_files = []
        super().__init__(
            train_files=train_files,
            dev_files=dev_files,
            test_files=test_files,
            column_format=columns,
            comment_symbol="# id ",
            in_memory=in_memory,
            **corpusargs,
        )


class NER_MULTI_WIKIANN(MultiCorpus):
    def __init__(
        self,
        languages: Union[str, List[str]] = "en",
        base_path: Optional[Union[str, Path]] = None,
        in_memory: bool = False,
        **corpusargs,
    ) -> None:
        """Initialize the WkiAnn corpus for cross-lingual NER consisting of datasets from 282 languages that exist in Wikipedia.

        See https://elisa-ie.github.io/wikiann/ for details and for the languages and their
        respective abbreveations, i.e. "en" for english. (license: https://opendatacommons.org/licenses/by/)

        Parameters
        ----------
        languages : Union[str, List[str]]
            Should be an abbreviation of a language ("en", "de",..) or a list of abbreviations.
            The datasets of all passed languages will be saved in one MultiCorpus.
            (Note that, even though listed on https://elisa-ie.github.io/wikiann/ some datasets are empty.
            This includes "aa", "cho", "ho", "hz", "ii", "jam", "kj", "kr", "mus", "olo" and "tcy".)
        base_path : Union[str, Path], optional
            Default is None, meaning that corpus gets auto-downloaded and loaded. You can override this
            to point to a different folder but typically this should not be necessary.
            The data is in bio-format. It will by default (with the string "ner" as value) be transformed
            into the bioes format. If you dont want that set it to None.
        in_memory : bool, optional
            Specify that the dataset should be loaded in memory, which speeds up the training process but takes increases the RAM usage significantly.
        """
        if isinstance(languages, str):
            languages = [languages]

        base_path = flair.cache_root / "datasets" if not base_path else Path(base_path)

        # column format
        columns = {0: "text", 1: "ner"}

        # this dataset name
        dataset_name = self.__class__.__name__.lower()

        data_folder = base_path / dataset_name

        # For each language in languages, the file is downloaded if not existent
        # Then a comlumncorpus of that data is created and saved in a list
        # this list is handed to the multicorpus

        # list that contains the columncopora
        corpora: List[Corpus] = []

        google_drive_path = "https://drive.google.com/uc?id="
        # download data if necessary
        first = True
        for language in languages:
            language_folder = data_folder / language
            file_name = "wikiann-" + language + ".bio"

            # if language not downloaded yet, download it
            if not language_folder.exists():
                if first:
                    import tarfile

                    import gdown

                    first = False
                # create folder
                os.makedirs(language_folder)
                # get google drive id from list
                google_id = self._google_drive_id_from_language_name(language)
                url = google_drive_path + google_id

                # download from google drive
                gdown.download(url, str(language_folder / language) + ".tar.gz")

                # unzip
                log.info("Extracting data...")
                tar = tarfile.open(str(language_folder / language) + ".tar.gz", "r:gz")
                # tar.extractall(language_folder,members=[tar.getmember(file_name)])
                tar.extract(file_name, str(language_folder))
                tar.close()
                log.info("...done.")

                # transform data into required format
                # the processed dataset has the additional ending "_new"
                log.info("Processing dataset...")
                self._silver_standard_to_simple_ner_annotation(str(language_folder / file_name))
                # remove the unprocessed dataset
                os.remove(str(language_folder / file_name))
                log.info("...done.")

            # initialize comlumncorpus and add it to list
            log.info(f"Reading data for language {language}")
            corp = ColumnCorpus(
                data_folder=language_folder,
                column_format=columns,
                train_file=file_name + "_new",
                in_memory=in_memory,
                **corpusargs,
            )
            corpora.append(corp)
            log.info("...done.")

        super().__init__(
            corpora,
            name="wikiann",
        )

    def _silver_standard_to_simple_ner_annotation(self, data_file: Union[str, Path]):
        with open(data_file, encoding="utf-8") as f_read, open(
            str(data_file) + "_new", "w+", encoding="utf-8"
        ) as f_write:
            while True:
                line = f_read.readline()
                if line:
                    if line == "\n":
                        f_write.write(line)
                    else:
                        liste = line.split()
                        f_write.write(liste[0] + " " + liste[-1] + "\n")
                else:
                    break

    def _google_drive_id_from_language_name(self, language):
        languages_ids = {
            "aa": "1tDDlydKq7KQQ3_23Ysbtke4HJOe4snIk",  # leer
            "ab": "1hB8REj2XA_0DjI9hdQvNvSDpuBIb8qRf",
            "ace": "1WENJS2ppHcZqaBEXRZyk2zY-PqXkTkgG",
            "ady": "1n6On8WWDHxEoybj7F9K15d_fkGPy6KgO",
            "af": "1CPB-0BD2tg3zIT60D3hmJT0i5O_SKja0",
            "ak": "1l2vlGHnQwvm9XhW5S-403fetwUXhBlZm",
            "als": "196xyYjhbie7sYLHLZHWkkurOwQLi8wK-",
            "am": "1ug1IEoExKD3xWpvfZprAPSQi82YF9Cet",
            "an": "1DNLgPOAOsGZBYd6rC5ddhzvc9_DtWnk2",
            "ang": "1W_0ti7Tl8AkqM91lRCMPWEuUnPOAZroV",
            "ar": "1tyvd32udEQG_cNeVpaD5I2fxvCc6XKIS",
            "arc": "1hSOByStqPmP3b9HfQ39EclUZGo8IKCMb",
            "arz": "1CKW5ZhxTpIHmc8Jt5JLz_5O6Cr8Icsan",
            "as": "12opBoIweBLM8XciMHT4B6-MAaKdYdvpE",
            "ast": "1rp64PxGZBDfcw-tpFBjLg_ddLDElG1II",
            "av": "1hncGUrkG1vwAAQgLtwOf41BWkHkEvdss",
            "ay": "1VmIsWpMTz442b4Mx798ZOgtB9vquKQtf",
            "az": "1FXDXsvBSdqc7GGIDZv0hqBOaaw12Ip2-",
            "azb": "1amVqOuHLEkhjn8rkGUl-mXdZlaACWyNT",
            "ba": "1aLx1d8GagI11VZVYOGQy0BEePeqoT0x3",
            "bar": "1JZ8-k8ZmnpWYI_Yl_cBBgjVdxoM9Daci",
            "bat-smg": "1trxKXDFSeKsygTMKi-ZqXSJs7F90k5a8",
            "bcl": "1Hs0k7KVZ2DPsqroZ4cUKcwZG4HdPV794",
            "be-x-old": "1gaK-spj1m6eGYQ-SsngLxxLUvP1VRk08",
            "be": "1_ttfOSy9BzCRkIT_p3mImT82XRPpEiuH",
            "bg": "1Iug6gYKemb0OrLTUrKDc_c66YGypTfCF",
            "bh": "12OcSFLu940A8tVQLxI8pnxKBpTeZHmrh",
            "bi": "1rftVziS_pqARx4mvLJC0sKLY-OL5ZIjE",
            "bjn": "1n17mkRjPUAOWQk5LQs2C3Tz3ShxK0enZ",
            "bm": "1284dwO_sfdsWE7FR06HhfBRUb8ePesKR",
            "bn": "1K2DM1mT4hkr6NlAIBTj95BeVXcgvpgDm",
            "bo": "1SzGHDVK-OguKdjZ4DXWiOJVrie1iHeWm",
            "bpy": "1m-e5EoruJufvwBEgJLmJtx6jzx64pYN2",
            "br": "1xdaBoJ1DnwI0iEq7gQN1dWcABAs_bM9H",
            "bs": "167dsB01trMYFQl8FshtIdfhjw7IfVKbk",
            "bug": "1yCnevM9_KJzFk27Vxsva_20OacLo4Uam",
            "bxr": "1DlByAX3zB-9UyEAVD4wtX-R7mXC-8xum",
            "ca": "1LuUgbd9sGa-5Ahcsy31EK89a3WOowftY",
            "cbk-zam": "1kgF8xoD-kIOWZET_9kp_4yNX6AAXn6PI",
            "cdo": "14x1y6611G-UAEGq92QEHRpreVkYnoUCw",
            "ce": "1QUUCVKA-fkiCHd3KT3zUWefaWnxzlZLu",
            "ceb": "1DJZE9RfaMoPNXHI73KBXAm4YSe-_YCUk",
            "ch": "1YzAfhmatkmTpkZbAcD6X83epCgzD5S2_",
            "cho": "1ciY0vF3c5a2mTOo_k32A2wMs0klK98Kb",  # leer
            "chr": "1EHaxz1UZHn7v2bbRzCLAhPsNtRzrG3Ae",
            "chy": "1nNWwMAJr1KNdz3bHf6uIn-thZCknlTeB",
            "ckb": "1llpaftcUSiXCZQZMdAqaJSrhwMdcf9IV",
            "co": "1ZP-8oWgMYfW7a6w6ygEFkKDGbN39QnDn",
            "cr": "1ST0xRicLAG4JdCZwGdaY-0pEXooQh7e6",
            "crh": "1Jmpq2XVYUR_XaXU5XNhtOMnz-qkpsgpE",
            "cs": "1Vydyze-jBkK_S1uV5ewV_Y6dbwhXr7lk",
            "csb": "1naUyF74lZPnnopXdOqf5Xor2kT4WoHfS",
            "cu": "1EN5dVTU6jc7YOYPCHq8EYUF31HlMUKs7",
            "cv": "1gEUAlqYSSDI4TrWCqP1LUq2n0X1XEjN3",
            "cy": "1q5g6NJE5GXf65Vc_P4BnUMHQ49Prz-J1",
            "da": "11onAGOLkkqrIwM784siWlg-cewa5WKm8",
            "de": "1f9nWvNkCCy6XWhd9uf4Dq-2--GzSaYAb",
            "diq": "1IkpJaVbEOuOs9qay_KG9rkxRghWZhWPm",
            "dsb": "1hlExWaMth-2eVIQ3i3siJSG-MN_7Z6MY",
            "dv": "1WpCrslO4I7TMb2uaKVQw4U2U8qMs5szi",
            "dz": "10WX52ePq2KfyGliwPvY_54hIjpzW6klV",
            "ee": "1tYEt3oN2KPzBSWrk9jpCqnW3J1KXdhjz",
            "el": "1cxq4NUYmHwWsEn5waYXfFSanlINXWLfM",
            "eml": "17FgGhPZqZNtzbxpTJOf-6nxEuI5oU4Vd",
            "en": "1mqxeCPjxqmO7e8utj1MQv1CICLFVvKa-",
            "eo": "1YeknLymGcqj44ug2yd4P7xQVpSK27HkK",
            "es": "1Dnx3MVR9r5cuoOgeew2gT8bDvWpOKxkU",
            "et": "1Qhb3kYlQnLefWmNimdN_Vykm4mWzbcWy",
            "eu": "1f613wH88UeITYyBSEMZByK-nRNMwLHTs",
            "ext": "1D0nLOZ3aolCM8TShIRyCgF3-_MhWXccN",
            "fa": "1QOG15HU8VfZvJUNKos024xI-OGm0zhEX",
            "ff": "1h5pVjxDYcq70bSus30oqi9KzDmezVNry",
            "fi": "1y3Kf6qYsSvL8_nSEwE1Y6Bf6ninaPvqa",
            "fiu-vro": "1oKUiqG19WgPd3CCl4FGudk5ATmtNfToR",
            "fj": "10xDMuqtoTJlJFp5ghbhKfNWRpLDK3W4d",
            "fo": "1RhjYqgtri1276Be1N9RrNitdBNkpzh0J",
            "fr": "1sK_T_-wzVPJYrnziNqWTriU52rEsXGjn",
            "frp": "1NUm8B2zClBcEa8dHLBb-ZgzEr8phcQyZ",
            "frr": "1FjNqbIUlOW1deJdB8WCuWjaZfUzKqujV",
            "fur": "1oqHZMK7WAV8oHoZLjGR0PfmO38wmR6XY",
            "fy": "1DvnU6iaTJc9bWedmDklHyx8nzKD1s3Ge",
            "ga": "1Ql6rh7absdYQ8l-3hj_MVKcEC3tHKeFB",
            "gag": "1zli-hOl2abuQ2wsDJU45qbb0xuvYwA3a",
            "gan": "1u2dOwy58y-GaS-tCPJS_i9VRDQIPXwCr",
            "gd": "1umsUpngJiwkLdGQbRqYpkgxZju9dWlRz",
            "gl": "141K2IbLjJfXwFTIf-kthmmG0YWdi8liE",
            "glk": "1ZDaxQ6ilXaoivo4_KllagabbvfOuiZ0c",
            "gn": "1hM4MuCaVnZqnL-w-0N-WcWag22ikVLtZ",
            "gom": "1BNOSw75tzPC0wEgLOCKbwu9wg9gcLOzs",
            "got": "1YSHYBtXc1WvUvMIHPz6HHgJvaXKulJUj",
            "gu": "1VdK-B2drqFwKg8KD23c3dKXY-cZgCMgd",
            "gv": "1XZFohYNbKszEFR-V-yDXxx40V41PV9Zm",
            "ha": "18ZG4tUU0owRtQA8Ey3Dl72ALjryEJWMC",
            "hak": "1QQe3WgrCWbvnVH42QXD7KX4kihHURB0Z",
            "haw": "1FLqlK-wpz4jy768XbQAtxd9PhC-9ciP7",
            "he": "18K-Erc2VOgtIdskaQq4D5A3XkVstDmfX",
            "hi": "1lBRapb5tjBqT176gD36K5yb_qsaFeu-k",
            "hif": "153MQ9Ga4NQ-CkK8UiJM3DjKOk09fhCOV",
            "ho": "1c1AoS7yq15iVkTEE-0f3x25NT4F202B8",  # leer
            "hr": "1wS-UtB3sGHuXJQQGR0F5lDegogsgoyif",
            "hsb": "1_3mMLzAE5OmXn2z64rW3OwWbo85Mirbd",
            "ht": "1BwCaF0nfdgkM7Yt7A7d7KyVk0BcuwPGk",
            "hu": "10AkDmTxUWNbOXuYLYZ-ZPbLAdGAGZZ8J",
            "hy": "1Mi2k2alJJquT1ybd3GC3QYDstSagaWdo",
            "hz": "1c1m_-Q92v0Di7Nez6VuaccrN19i8icKV",  # leer
            "ia": "1jPyqTmDuVhEhj89N606Cja5heJEbcMoM",
            "id": "1JWIvIh8fQoMQqk1rPvUThaskxnTs8tsf",
            "ie": "1TaKRlTtB8-Wqu4sfvx6JQKIugAlg0pV-",
            "ig": "15NFAf2Qx6BXSjv_Oun9_3QRBWNn49g86",
            "ii": "1qldGJkMOMKwY13DpcgbxQCbff0K982f9",  # leer
            "ik": "1VoSTou2ZlwVhply26ujowDz6gjwtxmny",
            "ilo": "1-xMuIT6GaM_YeHqgm1OamGkxYfBREiv3",
            "io": "19Zla0wsAcrZm2c0Pw5ghpp4rHjYs26Pp",
            "is": "11i-NCyqS6HbldIbYulsCgQGZFXR8hwoB",
            "it": "1HmjlOaQunHqL2Te7pIkuBWrnjlmdfYo_",
            "iu": "18jKm1S7Ls3l0_pHqQH8MycG3LhoC2pdX",
            "ja": "10dz8UxyK4RIacXE2HcGdrharmp5rwc3r",
            "jam": "1v99CXf9RnbF6aJo669YeTR6mQRTOLZ74",  # leer
            "jbo": "1_LmH9hc6FDGE3F7pyGB1fUEbSwuTYQdD",
            "jv": "1qiSu1uECCLl4IBZS27FBdJIBivkJ7GwE",
            "ka": "172UFuFRBX2V1aWeXlPSpu9TjS-3cxNaD",
            "kaa": "1kh6hMPUdqO-FIxRY6qaIBZothBURXxbY",
            "kab": "1oKjbZI6ZrrALCqnPCYgIjKNrKDA7ehcs",
            "kbd": "1jNbfrboPOwJmlXQBIv053d7n5WXpMRv7",
            "kg": "1iiu5z-sdJ2JLC4Ja9IgDxpRZklIb6nDx",
            "ki": "1GUtt0QI84c5McyLGGxoi5uwjHOq1d6G8",
            "kj": "1nSxXUSGDlXVCIPGlVpcakRc537MwuKZR",  # leer
            "kk": "1ryC3UN0myckc1awrWhhb6RIi17C0LCuS",
            "kl": "1gXtGtX9gcTXms1IExICnqZUHefrlcIFf",
            "km": "1DS5ATxvxyfn1iWvq2G6qmjZv9pv0T6hD",
            "kn": "1ZGLYMxbb5-29MNmuUfg2xFhYUbkJFMJJ",
            "ko": "12r8tIkTnwKhLJxy71qpIcoLrT6NNhQYm",
            "koi": "1EdG_wZ_Qk124EPAZw-w6rdEhYLsgcvIj",
            "kr": "19VNQtnBA-YL_avWuVeHQHxJZ9MZ04WPF",  # leer
            "krc": "1nReV4Mb7Wdj96czpO5regFbdBPu0zZ_y",
            "ks": "1kzh0Pgrv27WRMstR9MpU8mu7p60TcT-X",
            "ksh": "1iHJvrl2HeRaCumlrx3N7CPrHQ2KuLUkt",
            "ku": "1YqJog7Bkk0fHBCSTxJ9heeE-bfbkbkye",
            "kv": "1s91HI4eq8lQYlZwfrJAgaGlCyAtIhvIJ",
            "kw": "16TaIX2nRfqDp8n7zudd4bqf5abN49dvW",
            "ky": "17HPUKFdKWhUjuR1NOp5f3PQYfMlMCxCT",
            "la": "1NiQuBaUIFEERvVXo6CQLwosPraGyiRYw",
            "lad": "1PEmXCWLCqnjLBomMAYHeObM1AmVHtD08",
            "lb": "1nE4g10xoTU23idmDtOQ0w2QCuizZ6QH_",
            "lbe": "1KOm-AdRcCHfSc1-uYBxBA4GjxXjnIlE-",
            "lez": "1cJAXshrLlF1TZlPHJTpDwEvurIOsz4yR",
            "lg": "1Ur0y7iiEpWBgHECrIrT1OyIC8um_y4th",
            "li": "1TikIqfqcZlSDWhOae1JnjJiDko4nj4Dj",
            "lij": "1ro5ItUcF49iP3JdV82lhCQ07MtZn_VjW",
            "lmo": "1W4rhBy2Pi5SuYWyWbNotOVkVY3kYWS_O",
            "ln": "1bLSV6bWx0CgFm7ByKppZLpYCFL8EIAoD",
            "lo": "1C6SSLeKF3QirjZbAZAcpVX_AXYg_TJG3",
            "lrc": "1GUcS28MlJe_OjeQfS2AJ8uczpD8ut60e",
            "lt": "1gAG6TcMTmC128wWK0rCXRlCTsJY9wFQY",
            "ltg": "12ziP8t_fAAS9JqOCEC0kuJObEyuoiOjD",
            "lv": "1MPuAM04u-AtfybXdpHwCqUpFWbe-zD0_",
            "mai": "1d_nUewBkka2QGEmxCc9v3dTfvo7lPATH",
            "map-bms": "1wrNIE-mqp2xb3lrNdwADe6pb7f35NP6V",
            "mdf": "1BmMGUJy7afuKfhfTBMiKxM3D7FY-JrQ2",
            "mg": "105WaMhcWa-46tCztoj8npUyg0aH18nFL",
            "mh": "1Ej7n6yA1cF1cpD5XneftHtL33iHJwntT",
            "mhr": "1CCPIUaFkEYXiHO0HF8_w07UzVyWchrjS",
            "mi": "1F6au9xQjnF-aNBupGJ1PwaMMM6T_PgdQ",
            "min": "1tVK5SHiCy_DaZSDm3nZBgT5bgWThbJt_",
            "mk": "18NpudytGhSWq_LbmycTDw10cSftlSBGS",
            "ml": "1V73UE-EvcE-vV3V1RTvU4sak6QFcP91y",
            "mn": "14jRXicA87oXZOZllWqUjKBMetNpQEUUp",
            "mo": "1YsLGNMsJ7VsekhdcITQeolzOSK4NzE6U",
            "mr": "1vOr1AIHbgkhTO9Ol9Jx5Wh98Qdyh1QKI",
            "mrj": "1dW-YmEW8a9D5KyXz8ojSdIXWGekNzGzN",
            "ms": "1bs-_5WNRiZBjO-DtcNtkcIle-98homf_",
            "mt": "1L7aU3iGjm6SmPIU74k990qRgHFV9hrL0",
            "mus": "1_b7DcRqiKJFEFwp87cUecqf8A5BDbTIJ",  # leer
            "mwl": "1MfP0jba2jQfGVeJOLq26MjI6fYY7xTPu",
            "my": "16wsIGBhNVd2lC2p6n1X8rdMbiaemeiUM",
            "myv": "1KEqHmfx2pfU-a1tdI_7ZxMQAk5NJzJjB",
            "mzn": "1CflvmYEXZnWwpsBmIs2OvG-zDDvLEMDJ",
            "na": "1r0AVjee5wNnrcgJxQmVGPVKg5YWz1irz",
            "nah": "1fx6eu91NegyueZ1i0XaB07CKjUwjHN7H",
            "nap": "1bhT4sXCJvaTchCIV9mwLBtf3a7OprbVB",
            "nds-nl": "1UIFi8eOCuFYJXSAXZ9pCWwkQMlHaY4ye",
            "nds": "1FLgZIXUWa_vekDt4ndY0B5XL7FNLiulr",
            "ne": "1gEoCjSJmzjIH4kdHsbDZzD6ID4_78ekS",
            "new": "1_-p45Ny4w9UvGuhD8uRNSPPeaARYvESH",
            "ng": "11yxPdkmpmnijQUcnFHZ3xcOmLTYJmN_R",
            "nl": "1dqYXg3ilzVOSQ_tz_dF47elSIvSIhgqd",
            "nn": "1pDrtRhQ001z2WUNMWCZQU3RV_M0BqOmv",
            "no": "1zuT8MI96Ivpiu9mEVFNjwbiM8gJlSzY2",
            "nov": "1l38388Rln0NXsSARMZHmTmyfo5C0wYTd",
            "nrm": "10vxPq1Nci7Wpq4XOvx3dtqODskzjdxJQ",
            "nso": "1iaIV8qlT0RDnbeQlnxJ3RehsG3gU5ePK",
            "nv": "1oN31jT0w3wP9aGwAPz91pSdUytnd9B0g",
            "ny": "1eEKH_rUPC560bfEg11kp3kbe8qWm35IG",
            "oc": "1C01cW8G_j8US-DTrsmeal_ENHTtNWn-H",
            "olo": "1vbDwKZKqFq84dusr1SvDx5JbBcPanx9L",  # leer
            "om": "1q3h22VMbWg2kgVFm-OArR-E4y1yBQ1JX",
            "or": "1k8LwCE8nC7lq6neXDaS3zRn0KOrd9RnS",
            "os": "1u81KAB34aEQfet00dLMRIBJsfRwbDTij",
            "pa": "1JDEHL1VcLHBamgTPBom_Ryi8hk6PBpsu",
            "pag": "1k905VUWnRgY8kFb2P2431Kr4dZuolYGF",
            "pam": "1ssugGyJb8ipispC60B3I6kzMsri1WcvC",
            "pap": "1Za0wfwatxYoD7jGclmTtRoBP0uV_qImQ",
            "pcd": "1csJlKgtG04pdIYCUWhsCCZARKIGlEYPx",
            "pdc": "1Xnms4RXZKZ1BBQmQJEPokmkiweTpouUw",
            "pfl": "1tPQfHX7E0uKMdDSlwNw5aGmaS5bUK0rn",
            "pi": "16b-KxNxzbEuyoNSlI3bfe2YXmdSEsPFu",
            "pih": "1vwyihTnS8_PE5BNK7cTISmIBqGWvsVnF",
            "pl": "1fijjS0LbfpKcoPB5V8c8fH08T8AkXRp9",
            "pms": "12ySc7X9ajWWqMlBjyrPiEdc-qVBuIkbA",
            "pnb": "1RB3-wjluhTKbdTGCsk3nag1bM3m4wENb",
            "pnt": "1ZCUzms6fY4on_fW8uVgO7cEs9KHydHY_",
            "ps": "1WKl9Av6Sqz6aHKyUM5kIh90mzFzyVWH9",
            "pt": "13BX-_4_hcTUp59HDyczFDI32qUB94vUY",
            "qu": "1CB_C4ygtRoegkqgcqfXNHr8oQd-UcvDE",
            "rm": "1YRSGgWoxEqSojHXuBHJnY8vAHr1VgLu-",
            "rmy": "1uFcCyvOWBJWKFQxbkYSp373xUXVl4IgF",
            "rn": "1ekyyb2MvupYGY_E8_BhKvV664sLvW4aE",
            "ro": "1YfeNTSoxU-zJMnyQotLk5X8B_6nHryBu",
            "roa-rup": "150s4H4TdQ5nNYVC6j0E416TUAjBE85yy",
            "roa-tara": "1H6emfQsD_a5yohK4RMPQ-GrnHXqqVgr3",
            "ru": "11gP2s-SYcfS3j9MjPp5C3_nFeQB-8x86",
            "rue": "1OuSglZAndja1J5D5IUmdbt_niTTyEgYK",
            "rw": "1NuhHfi0-B-Xlr_BApijnxCw0WMEltttP",
            "sa": "1P2S3gL_zvKgXLKJJxg-Fb4z8XdlVpQik",
            "sah": "1qz0MpKckzUref2FX_FYiNzI2p4BDc5oR",
            "sc": "1oAYj_Fty4FUwjAOBEBaiZt_cY8dtpDfA",
            "scn": "1sDN9zHkXWYoHYx-DUu-GPvsUgB_IRa8S",
            "sco": "1i8W7KQPj6YZQLop89vZBSybJNgNsvXWR",
            "sd": "1vaNqfv3S8Gl5pQmig3vwWQ3cqRTsXmMR",
            "se": "1RT9xhn0Vl90zjWYDTw5V1L_u1Oh16tpP",
            "sg": "1iIh2oXD2Szz_AygUvTt3_ZK8a3RYEGZ_",
            "sh": "1qPwLiAm6t4__G-zVEOrBgYx6VRmgDgiS",
            "si": "1G5ryceID0TP6SAO42e-HAbIlCvYmnUN7",
            "simple": "1FVV49o_RlK6M5Iw_7zeJOEDQoTa5zSbq",
            "sk": "11mkYvbmAWKTInj6t4Ma8BUPxoR5o6irL",
            "sl": "1fsIZS5LgMzMzZ6T7ogStyj-ILEZIBRvO",
            "sm": "1yefECpKX_Y4R7G2tggIxvc_BvJfOAz-t",
            "sn": "1fYeCjMPvRAv94kvZjiKI-ktIDLkbv0Ve",
            "so": "1Uc-eSZnJb36SgeTvRU3GirXZOlGD_NB6",
            "sq": "11u-53n71O_yjpwRiCQSwgL7N2w72ZptX",
            "sr": "1PGLGlQi8Q0Eac6dib-uuCJAAHK6SF5Pz",
            "srn": "1JKiL3TSXqK1-KhPfAwMK0uqw90WEzg7M",
            "ss": "1e0quNEsA1dn57-IbincF4D82dRWgzQlp",
            "st": "1ny-FBzpBqIDgv6jMcsoFev3Ih65FNZFO",
            "stq": "15Fx32ROy2IM6lSqAPUykkr3CITR6Xd7v",
            "su": "1C0FJum7bYZpnyptBvfAgwJb0TX2hggtO",
            "sv": "1YyqzOSXzK5yrAou9zeTDWH_7s569mDcz",
            "sw": "1_bNTj6T8eXlNAIuHaveleWlHB_22alJs",
            "szl": "1_dXEip1snK4CPVGqH8x7lF5O-6FdCNFW",
            "ta": "1ZFTONsxGtSnC9QB6RpWSvgD_MbZwIhHH",
            "tcy": "15R6u7KQs1vmDSm_aSDrQMJ3Q6q3Be0r7",  # leer
            "te": "11Sx-pBAPeZOXGyv48UNSVMD0AH7uf4YN",
            "tet": "11mr2MYLcv9pz7mHhGGNi5iNCOVErYeOt",
            "tg": "16ttF7HWqM9Cnj4qmgf3ZfNniiOJfZ52w",
            "th": "14xhIt-xr5n9nMuvcwayCGM1-zBCFZquW",
            "ti": "123q5e9MStMShp8eESGtHdSBGLDrCKfJU",
            "tk": "1X-JNInt34BNGhg8A8Peyjw2WjsALdXsD",
            "tl": "1WkQHbWd9cqtTnSHAv0DpUThaBnzeSPTJ",
            "tn": "1fHfQHetZn8-fLuRZEu-cvs-kQYwPvjyL",
            "to": "1cHOLaczYJ8h-OqQgxeoH9vMG3izg6muT",
            "tpi": "1YsRjxVu6NYOrXRb8oqMO9FPaicelFEcu",
            "tr": "1J1Zy02IxvtCK0d1Ba2h_Ulit1mVb9UIX",
            "ts": "1pIcfAt3KmtmDkyhOl-SMSeoM8aP8bOpl",
            "tt": "1vsfzCjj-_bMOn5jBai41TF5GjKJM_Ius",
            "tum": "1NWcg65daI2Bt0awyEgU6apUDbBmiqCus",
            "tw": "1WCYKZIqS7AagS76QFSfbteiOgFNBvNne",
            "ty": "1DIqaP1l-N9VXTNokrlr6EuPMGE765o4h",
            "tyv": "1F3qa05OYLBcjT1lXMurAJFDXP_EesCvM",
            "udm": "1T0YMTAPLOk768sstnewy5Jxgx2RPu3Rb",
            "ug": "1fjezvqlysyZhiQMZdazqLGgk72PqtXAw",
            "uk": "1UMJCHtzxkfLDBJE7NtfN5FeMrnnUVwoh",
            "ur": "1WNaD2TuHvdsF-z0k_emQYchwoQQDFmRk",
            "uz": "11wrG2FSTpRJc2jb5MhgvxjkVDYhT8M-l",
            "ve": "1PucJ7pJ4CXGEXZ5p_WleZDs2usNz74to",
            "vec": "1cAVjm_y3ehNteDQIYz9yyoq1EKkqOXZ0",
            "vep": "1K_eqV7O6C7KPJWZtmIuzFMKAagj-0O85",
            "vi": "1yQ6nhm1BmG9lD4_NaG1hE5VV6biEaV5f",
            "vls": "1bpQQW6pKHruKJJaKtuggH5rReMXyeVXp",
            "vo": "1D80QRdTpe7H4mHFKpfugscsjX71kiMJN",
            "wa": "1m4B81QYbf74htpInDU5p7d0n0ot8WLPZ",
            "war": "1EC3jsHtu22tHBv6jX_I4rupC5RwV3OYd",
            "wo": "1vChyqNNLu5xYHdyHpACwwpw4l3ptiKlo",
            "wuu": "1_EIn02xCUBcwLOwYnA-lScjS2Lh2ECw6",
            "xal": "19bKXsL1D2UesbB50JPyc9TpG1lNc2POt",
            "xh": "1pPVcxBG3xsCzEnUzlohc_p89gQ9dSJB3",
            "xmf": "1SM9llku6I_ZuZz05mOBuL2lx-KQXvehr",
            "yi": "1WNWr1oV-Nl7c1Jv8x_MiAj2vxRtyQawu",
            "yo": "1yNVOwMOWeglbOcRoZzgd4uwlN5JMynnY",
            "za": "1i7pg162cD_iU9h8dgtI2An8QCcbzUAjB",
            "zea": "1EWSkiSkPBfbyjWjZK0VuKdpqFnFOpXXQ",
            "zh-classical": "1uUKZamNp08KA7s7794sKPOqPALvo_btl",
            "zh-min-nan": "1oSgz3YBXLGUgI7kl-uMOC_ww6L0FNFmp",
            "zh-yue": "1zhwlUeeiyOAU1QqwqZ8n91yXIRPFA7UE",
            "zh": "1LZ96GUhkVHQU-aj2C3WOrtffOp0U3Z7f",
            "zu": "1FyXl_UK1737XB3drqQFhGXiJrJckiB1W",
        }
        return languages_ids[language]


class NER_MULTI_XTREME(MultiCorpus):
    def __init__(
        self,
        languages: Union[str, List[str]] = "en",
        base_path: Optional[Union[str, Path]] = None,
        in_memory: bool = False,
        **corpusargs,
    ) -> None:
        """Xtreme corpus for cross-lingual NER consisting of datasets of a total of 40 languages.

        The data comes from the google research work XTREME https://github.com/google-research/xtreme.
        The data is derived from the wikiann dataset https://elisa-ie.github.io/wikiann/ (license: https://opendatacommons.org/licenses/by/)

        Parameters
        ----------
        languages : Union[str, List[str]], optional
            Specify the languages you want to load. Provide an empty list or string to select all languages.
        base_path : Union[str, Path], optional
            Default is None, meaning that corpus gets auto-downloaded and loaded. You can override this to point to a different folder but typically this should not be necessary.
        in_memory : bool, optional
            Specify that the dataset should be loaded in memory, which speeds up the training process but takes increases the RAM usage significantly.
        """
        # if no languages are given as argument all languages used in XTREME will be loaded
        if not languages:
            languages = [
                "af",
                "ar",
                "bg",
                "bn",
                "de",
                "el",
                "en",
                "es",
                "et",
                "eu",
                "fa",
                "fi",
                "fr",
                "he",
                "hi",
                "hu",
                "id",
                "it",
                "ja",
                "jv",
                "ka",
                "kk",
                "ko",
                "ml",
                "mr",
                "ms",
                "my",
                "nl",
                "pt",
                "ru",
                "sw",
                "ta",
                "te",
                "th",
                "tl",
                "tr",
                "ur",
                "vi",
                "yo",
                "zh",
            ]

        # if only one language is given
        if isinstance(languages, str):
            languages = [languages]

        base_path = flair.cache_root / "datasets" if not base_path else Path(base_path)

        # column format
        columns = {0: "text", 1: "ner"}

        # this dataset name
        dataset_name = self.__class__.__name__.lower()

        data_folder = base_path / dataset_name

        # For each language in languages, the file is downloaded if not existent
        # Then a comlumncorpus of that data is created and saved in a list
        # This list is handed to the multicorpus

        # list that contains the columncopora
        corpora: List[Corpus] = []

        hu_path = "https://nlp.informatik.hu-berlin.de/resources/datasets/panx_dataset"

        # download data if necessary
        for language in languages:
            language_folder = data_folder / language

            # if language not downloaded yet, download it
            if not language_folder.exists():
                file_name = language + ".tar.gz"
                # create folder
                os.makedirs(language_folder)

                # download from HU Server
                temp_file = cached_path(
                    hu_path + "/" + file_name,
                    Path("datasets") / dataset_name / language,
                )

                # unzip
                log.info("Extracting data...")
                import tarfile

                tar = tarfile.open(str(temp_file), "r:gz")
                for part in ["train", "test", "dev"]:
                    tar.extract(part, str(language_folder))
                tar.close()
                log.info("...done.")

                # transform data into required format
                log.info("Processing dataset...")
                for part in ["train", "test", "dev"]:
                    self._xtreme_to_simple_ner_annotation(str(language_folder / part))
                log.info("...done.")

            # initialize comlumncorpus and add it to list
            log.info(f"Reading data for language {language}")
            corp = ColumnCorpus(
                data_folder=language_folder,
                column_format=columns,
                in_memory=in_memory,
                **corpusargs,
            )
            corpora.append(corp)

        super().__init__(
            corpora,
            name="xtreme",
        )

    def _xtreme_to_simple_ner_annotation(self, data_file: Union[str, Path]):
        with open(data_file, encoding="utf-8") as f:
            lines = f.readlines()
        with open(data_file, "w", encoding="utf-8") as f:
            for line in lines:
                if line == "\n":
                    f.write(line)
                else:
                    liste = line.split()
                    f.write(liste[0].split(":", 1)[1] + " " + liste[1] + "\n")


class NER_MULTI_WIKINER(MultiCorpus):
    def __init__(
        self,
        languages: Union[str, List[str]] = "en",
        base_path: Optional[Union[str, Path]] = None,
        in_memory: bool = False,
        **corpusargs,
    ) -> None:
        base_path = flair.cache_root / "datasets" if not base_path else Path(base_path)

        # if only one language is given
        if isinstance(languages, str):
            languages = [languages]

        # column format
        columns = {0: "text", 1: "pos", 2: "ner"}

        # this dataset name
        dataset_name = self.__class__.__name__.lower()

        data_folder = base_path / dataset_name

        corpora: List[Corpus] = []
        for language in languages:
            language_folder = data_folder / language

            # download data if necessary
            self._download_wikiner(language, str(language_folder))

            # initialize comlumncorpus and add it to list
            log.info(f"Read data for language {language}")
            corp = ColumnCorpus(
                data_folder=language_folder,
                column_format=columns,
                in_memory=in_memory,
                **corpusargs,
            )
            corpora.append(corp)

        super().__init__(
            corpora,
            name="wikiner",
        )

    def _download_wikiner(self, language_code: str, dataset_name: str):
        # download data if necessary
        wikiner_path = "https://raw.githubusercontent.com/dice-group/FOX/master/input/Wikiner/"
        lc = language_code

        data_file = flair.cache_root / "datasets" / dataset_name / f"aij-wikiner-{lc}-wp3.train"
        if not data_file.is_file():
            cached_path(
                f"{wikiner_path}aij-wikiner-{lc}-wp3.bz2",
                Path("datasets") / dataset_name,
            )
            import bz2

            # unpack and write out in CoNLL column-like format
            bz_file = bz2.BZ2File(
                flair.cache_root / "datasets" / dataset_name / f"aij-wikiner-{lc}-wp3.bz2",
                "rb",
            )
            with bz_file as f, open(
                flair.cache_root / "datasets" / dataset_name / f"aij-wikiner-{lc}-wp3.train",
                "w",
                encoding="utf-8",
            ) as out:
                for lineb in f:
                    line = lineb.decode("utf-8")
                    words = line.split(" ")
                    for word in words:
                        out.write("\t".join(word.split("|")) + "\n")


class NER_SWEDISH(ColumnCorpus):
    def __init__(
        self,
        base_path: Optional[Union[str, Path]] = None,
        in_memory: bool = True,
        **corpusargs,
    ) -> None:
        """Initialize the NER_SWEDISH corpus for Swedish.

        The first time you call this constructor it will automatically download the dataset.
        :param base_path: Default is None, meaning that corpus gets auto-downloaded and loaded. You can override this
        to point to a different folder but typically this should not be necessary.
        :param in_memory: If True, keeps dataset in memory giving speedups in training.
        :param document_as_sequence: If True, all sentences of a document are read into a single Sentence object
        """
        base_path = flair.cache_root / "datasets" if not base_path else Path(base_path)

        # column format
        columns = {0: "text", 1: "ner"}

        # this dataset name
        dataset_name = self.__class__.__name__.lower()

        data_folder = base_path / dataset_name

        # download data if necessary
        ner_spraakbanken_path = "https://raw.githubusercontent.com/klintan/swedish-ner-corpus/master/"
        cached_path(f"{ner_spraakbanken_path}test_corpus.txt", Path("datasets") / dataset_name)
        cached_path(f"{ner_spraakbanken_path}train_corpus.txt", Path("datasets") / dataset_name)

        # data is not in IOB2 format. Thus we transform it to IOB2
        self._add_IOB2_tags(data_file=Path(data_folder / "test_corpus.txt"))
        self._add_IOB2_tags(data_file=Path(data_folder / "train_corpus.txt"))

        super().__init__(
            data_folder,
            columns,
            in_memory=in_memory,
            **corpusargs,
        )

    def _add_IOB2_tags(self, data_file: Union[str, Path], encoding: str = "utf8"):
        """Function that adds IOB2 tags if only chunk names are provided.

        e.g. words are tagged PER instead of B-PER or I-PER. Replaces '0' with 'O' as the no-chunk tag since ColumnCorpus expects
        the letter 'O'. Additionally it removes lines with no tags in the data file and can also
        be used if the data is only partially IOB tagged.

        Parameters
        ----------
        data_file : Union[str, Path]
            Path to the data file.
        encoding : str, optional
            Encoding used in open function. The default is "utf8".
        """
        with open(file=data_file, encoding=encoding) as f:
            lines = f.readlines()
        with open(file=data_file, mode="w", encoding=encoding) as f:
            pred = "O"  # remembers tag of predecessing line
            for line in lines:
                line_list = line.split()
                if len(line_list) == 2:  # word with tag
                    word = line_list[0]
                    tag = line_list[1]
                    if tag in ["0", "O"]:  # no chunk
                        f.write(word + " O\n")
                        pred = "O"
                    elif "-" not in tag:  # no IOB tags
                        if pred == "O":  # found a new chunk
                            f.write(word + " B-" + tag + "\n")
                            pred = tag
                        else:  # found further part of chunk or new chunk directly after old chunk
                            if pred == tag:
                                f.write(word + " I-" + tag + "\n")
                            else:
                                f.write(word + " B-" + tag + "\n")
                                pred = tag
                    else:  # line already has IOB tag (tag contains '-')
                        f.write(line)
                        pred = tag.split("-")[1]
                elif len(line_list) == 0:  # empty line
                    f.write("\n")
                    pred = "O"


class NER_TURKU(ColumnCorpus):
    def __init__(
        self,
        base_path: Optional[Union[str, Path]] = None,
        in_memory: bool = True,
        **corpusargs,
    ) -> None:
        """Initialize the Finnish TurkuNER corpus.

        The first time you call this constructor it will automatically download the dataset.
        :param base_path: Default is None, meaning that corpus gets auto-downloaded and loaded. You can override this
        to point to a different folder but typically this should not be necessary.
        POS tags instead
        :param in_memory: If True, keeps dataset in memory giving speedups in training.
        :param document_as_sequence: If True, all sentences of a document are read into a single Sentence object
        """
        base_path = flair.cache_root / "datasets" if not base_path else Path(base_path)

        # column format
        columns = {0: "text", 1: "ner"}

        # this dataset name
        dataset_name = self.__class__.__name__.lower()

        data_folder = base_path / dataset_name

        # download data if necessary
        conll_path = "https://raw.githubusercontent.com/TurkuNLP/turku-ner-corpus/master/data/conll"
        dev_file = "dev.tsv"
        test_file = "test.tsv"
        train_file = "train.tsv"
        cached_path(f"{conll_path}/{dev_file}", Path("datasets") / dataset_name)
        cached_path(f"{conll_path}/{test_file}", Path("datasets") / dataset_name)
        cached_path(f"{conll_path}/{train_file}", Path("datasets") / dataset_name)

        super().__init__(
            data_folder,
            columns,
            dev_file=dev_file,
            test_file=test_file,
            train_file=train_file,
            column_delimiter="\t",
            encoding="latin-1",
            in_memory=in_memory,
            document_separator_token="-DOCSTART-",
            **corpusargs,
        )


class NER_UKRAINIAN(ColumnCorpus):
    def __init__(
        self,
        base_path: Optional[Union[str, Path]] = None,
        in_memory: bool = True,
        **corpusargs,
    ) -> None:
        """Initialize the Ukrainian NER corpus from lang-uk project.

        The first time you call this constructor it will automatically download the dataset.
        :param base_path: Default is None, meaning that corpus gets auto-downloaded and loaded. You can override this
        to point to a different folder but typically this should not be necessary.
        POS tags instead
        :param in_memory: If True, keeps dataset in memory giving speedups in training.
        :param document_as_sequence: If True, all sentences of a document are read into a single Sentence object
        """
        base_path = flair.cache_root / "datasets" if not base_path else Path(base_path)

        # column format
        columns = {0: "text", 1: "ner"}

        # this dataset name
        dataset_name = self.__class__.__name__.lower()

        data_folder = base_path / dataset_name

        # download data if necessary
        conll_path = "https://raw.githubusercontent.com/lang-uk/flair-ner/master/fixed-split"
        test_file = "test.iob"
        train_file = "train.iob"
        cached_path(f"{conll_path}/{test_file}", Path("datasets") / dataset_name)
        cached_path(f"{conll_path}/{train_file}", Path("datasets") / dataset_name)

        super().__init__(
            data_folder,
            columns,
            test_file=test_file,
            train_file=train_file,
            column_delimiter=" ",
            encoding="utf-8",
            in_memory=in_memory,
            **corpusargs,
        )


class KEYPHRASE_SEMEVAL2017(ColumnCorpus):
    def __init__(
        self,
        base_path: Optional[Union[str, Path]] = None,
        in_memory: bool = True,
        **corpusargs,
<<<<<<< HEAD
    ):
        if not base_path:
            base_path = flair.cache_root / "datasets"
        else:
            base_path = Path(base_path)
=======
    ) -> None:
        base_path = flair.cache_root / "datasets" if not base_path else Path(base_path)
>>>>>>> ddf3bb3e

        # column format
        columns = {0: "text", 1: "keyword"}

        # this dataset name
        dataset_name = self.__class__.__name__.lower()

        data_folder = base_path / dataset_name

        semeval2017_path = "https://raw.githubusercontent.com/midas-research/keyphrase-extraction-as-sequence-labeling-data/master/SemEval-2017"
        cached_path(f"{semeval2017_path}/train.txt", Path("datasets") / dataset_name)
        cached_path(f"{semeval2017_path}/test.txt", Path("datasets") / dataset_name)
        cached_path(f"{semeval2017_path}/dev.txt", Path("datasets") / dataset_name)

        super().__init__(
            data_folder,
            columns,
            in_memory=in_memory,
            **corpusargs,
        )


class KEYPHRASE_INSPEC(ColumnCorpus):
    def __init__(
        self,
        base_path: Optional[Union[str, Path]] = None,
        in_memory: bool = True,
        **corpusargs,
<<<<<<< HEAD
    ):
        if not base_path:
            base_path = flair.cache_root / "datasets"
        else:
            base_path = Path(base_path)
=======
    ) -> None:
        base_path = flair.cache_root / "datasets" if not base_path else Path(base_path)
>>>>>>> ddf3bb3e

        # column format
        columns = {0: "text", 1: "keyword"}

        # this dataset name
        dataset_name = self.__class__.__name__.lower()

        data_folder = base_path / dataset_name

        inspec_path = "https://raw.githubusercontent.com/midas-research/keyphrase-extraction-as-sequence-labeling-data/master/Inspec"
        cached_path(f"{inspec_path}/train.txt", Path("datasets") / dataset_name)
        cached_path(f"{inspec_path}/test.txt", Path("datasets") / dataset_name)
        if "dev.txt" not in os.listdir(data_folder):
            cached_path(f"{inspec_path}/valid.txt", Path("datasets") / dataset_name)
            # rename according to train - test - dev - convention
            os.rename(data_folder / "valid.txt", data_folder / "dev.txt")

        super().__init__(
            data_folder,
            columns,
            in_memory=in_memory,
            **corpusargs,
        )


class KEYPHRASE_SEMEVAL2010(ColumnCorpus):
    def __init__(
        self,
        base_path: Optional[Union[str, Path]] = None,
        in_memory: bool = True,
        **corpusargs,
<<<<<<< HEAD
    ):
        if not base_path:
            base_path = flair.cache_root / "datasets"
        else:
            base_path = Path(base_path)
=======
    ) -> None:
        base_path = flair.cache_root / "datasets" if not base_path else Path(base_path)
>>>>>>> ddf3bb3e

        # column format
        columns = {0: "text", 1: "keyword"}

        # this dataset name
        dataset_name = self.__class__.__name__.lower()

        data_folder = base_path / dataset_name

        semeval2010_path = "https://raw.githubusercontent.com/midas-research/keyphrase-extraction-as-sequence-labeling-data/master/processed_semeval-2010"
        cached_path(f"{semeval2010_path}/train.txt", Path("datasets") / dataset_name)
        cached_path(f"{semeval2010_path}/test.txt", Path("datasets") / dataset_name)

        super().__init__(
            data_folder,
            columns,
            in_memory=in_memory,
            **corpusargs,
        )


class UP_CHINESE(ColumnCorpus):
    def __init__(
        self,
        base_path: Optional[Union[str, Path]] = None,
        in_memory: bool = True,
        document_as_sequence: bool = False,
        **corpusargs,
    ) -> None:
        """Initialize the Chinese dataset from the Universal Propositions Bank.

        The dataset is downloaded from  https://github.com/System-T/UniversalPropositions

        Args:
            base_path: Default is None, meaning that corpus gets auto-downloaded and loaded. You can override this to point to a different folder but typically this should not be necessary.
            in_memory: If True, keeps dataset in memory giving speedups in training.
            document_as_sequence: If True, all sentences of a document are read into a single Sentence object
        """
        base_path = flair.cache_root / "datasets" if not base_path else Path(base_path)

        # column format
        columns = {1: "text", 9: "frame"}

        # this dataset name
        dataset_name = self.__class__.__name__.lower()

        data_folder = base_path / dataset_name

        # download data if necessary
        up_zh_path = "https://raw.githubusercontent.com/System-T/UniversalPropositions/master/UP_Chinese/"
        cached_path(f"{up_zh_path}zh-up-train.conllu", Path("datasets") / dataset_name)
        cached_path(f"{up_zh_path}zh-up-dev.conllu", Path("datasets") / dataset_name)
        cached_path(f"{up_zh_path}zh-up-test.conllu", Path("datasets") / dataset_name)

        super().__init__(
            data_folder,
            columns,
            encoding="utf-8",
            train_file="zh-up-train.conllu",
            test_file="zh-up-test.conllu",
            dev_file="zh-up-dev.conllu",
            in_memory=in_memory,
            document_separator_token=None if not document_as_sequence else "-DOCSTART-",
            comment_symbol="#",
            **corpusargs,
        )


class UP_ENGLISH(ColumnCorpus):
    def __init__(
        self,
        base_path: Optional[Union[str, Path]] = None,
        in_memory: bool = True,
        document_as_sequence: bool = False,
        **corpusargs,
    ) -> None:
        """Initialize the English dataset from the Universal Propositions Bank.

        The dataset is downloaded from  https://github.com/System-T/UniversalPropositions

        Args:
            base_path: Default is None, meaning that corpus gets auto-downloaded and loaded. You can override this to point to a different folder but typically this should not be necessary.
            in_memory: If True, keeps dataset in memory giving speedups in training.
            document_as_sequence: If True, all sentences of a document are read into a single Sentence object
        """
        base_path = flair.cache_root / "datasets" if not base_path else Path(base_path)

        # column format
        columns = {1: "text", 10: "frame"}

        # this dataset name
        dataset_name = self.__class__.__name__.lower()

        data_folder = base_path / dataset_name

        # download data if necessary
        up_en_path = "https://raw.githubusercontent.com/System-T/UniversalPropositions/master/UP_English-EWT/"
        cached_path(f"{up_en_path}en_ewt-up-train.conllu", Path("datasets") / dataset_name)
        cached_path(f"{up_en_path}en_ewt-up-dev.conllu", Path("datasets") / dataset_name)
        cached_path(f"{up_en_path}en_ewt-up-test.conllu", Path("datasets") / dataset_name)

        super().__init__(
            data_folder,
            columns,
            encoding="utf-8",
            train_file="en_ewt-up-train.conllu",
            test_file="en_ewt-up-test.conllu",
            dev_file="en_ewt-up-dev.conllu",
            in_memory=in_memory,
            document_separator_token=None if not document_as_sequence else "-DOCSTART-",
            comment_symbol="#",
            label_name_map={"_": "O"},
            **corpusargs,
        )


class UP_FRENCH(ColumnCorpus):
    def __init__(
        self,
        base_path: Optional[Union[str, Path]] = None,
        in_memory: bool = True,
        document_as_sequence: bool = False,
        **corpusargs,
    ) -> None:
        """Initialize the French dataset from the Universal Propositions Bank.

        The dataset is downloaded from  https://github.com/System-T/UniversalPropositions

        Args:
            base_path: Default is None, meaning that corpus gets auto-downloaded and loaded. You can override this to point to a different folder but typically this should not be necessary.
            in_memory: If True, keeps dataset in memory giving speedups in training.
            document_as_sequence: If True, all sentences of a document are read into a single Sentence object
        """
        base_path = flair.cache_root / "datasets" if not base_path else Path(base_path)

        # column format
        columns = {1: "text", 9: "frame"}

        # this dataset name
        dataset_name = self.__class__.__name__.lower()

        data_folder = base_path / dataset_name

        # download data if necessary
        up_fr_path = "https://raw.githubusercontent.com/System-T/UniversalPropositions/master/UP_French/"
        cached_path(f"{up_fr_path}fr-up-train.conllu", Path("datasets") / dataset_name)
        cached_path(f"{up_fr_path}fr-up-dev.conllu", Path("datasets") / dataset_name)
        cached_path(f"{up_fr_path}fr-up-test.conllu", Path("datasets") / dataset_name)

        super().__init__(
            data_folder,
            columns,
            encoding="utf-8",
            train_file="fr-up-train.conllu",
            test_file="fr-up-test.conllu",
            dev_file="fr-up-dev.conllu",
            in_memory=in_memory,
            document_separator_token=None if not document_as_sequence else "-DOCSTART-",
            comment_symbol="#",
            **corpusargs,
        )


class UP_FINNISH(ColumnCorpus):
    def __init__(
        self,
        base_path: Optional[Union[str, Path]] = None,
        in_memory: bool = True,
        document_as_sequence: bool = False,
        **corpusargs,
    ) -> None:
        """Initialize the Finnish dataset from the Universal Propositions Bank.

        The dataset is downloaded from  https://github.com/System-T/UniversalPropositions

        Args:
            base_path: Default is None, meaning that corpus gets auto-downloaded and loaded. You can override this to point to a different folder but typically this should not be necessary.
            in_memory: If True, keeps dataset in memory giving speedups in training.
            document_as_sequence: If True, all sentences of a document are read into a single Sentence object
        """
        base_path = flair.cache_root / "datasets" if not base_path else Path(base_path)

        # column format
        columns = {1: "text", 9: "frame"}

        # this dataset name
        dataset_name = self.__class__.__name__.lower()

        data_folder = base_path / dataset_name

        # download data if necessary
        up_fi_path = "https://raw.githubusercontent.com/System-T/UniversalPropositions/master/UP_Finnish/"
        cached_path(f"{up_fi_path}fi-up-train.conllu", Path("datasets") / dataset_name)
        cached_path(f"{up_fi_path}fi-up-dev.conllu", Path("datasets") / dataset_name)
        cached_path(f"{up_fi_path}fi-up-test.conllu", Path("datasets") / dataset_name)

        super().__init__(
            data_folder,
            columns,
            encoding="utf-8",
            train_file="fi-up-train.conllu",
            test_file="fi-up-test.conllu",
            dev_file="fi-up-dev.conllu",
            in_memory=in_memory,
            document_separator_token=None if not document_as_sequence else "-DOCSTART-",
            comment_symbol="#",
            **corpusargs,
        )


class UP_GERMAN(ColumnCorpus):
    def __init__(
        self,
        base_path: Optional[Union[str, Path]] = None,
        in_memory: bool = True,
        document_as_sequence: bool = False,
        **corpusargs,
    ) -> None:
        """Initialize the German dataset from the Universal Propositions Bank.

        The dataset is downloaded from  https://github.com/System-T/UniversalPropositions

        Args:
            base_path: Default is None, meaning that corpus gets auto-downloaded and loaded. You can override this to point to a different folder but typically this should not be necessary.
            in_memory: If True, keeps dataset in memory giving speedups in training.
            document_as_sequence: If True, all sentences of a document are read into a single Sentence object
        """
        base_path = flair.cache_root / "datasets" if not base_path else Path(base_path)

        # column format
        columns = {1: "text", 9: "frame"}

        # this dataset name
        dataset_name = self.__class__.__name__.lower()

        data_folder = base_path / dataset_name

        # download data if necessary
        up_de_path = "https://raw.githubusercontent.com/System-T/UniversalPropositions/master/UP_German/"
        cached_path(f"{up_de_path}de-up-train.conllu", Path("datasets") / dataset_name)
        cached_path(f"{up_de_path}de-up-dev.conllu", Path("datasets") / dataset_name)
        cached_path(f"{up_de_path}de-up-test.conllu", Path("datasets") / dataset_name)

        super().__init__(
            data_folder,
            columns,
            encoding="utf-8",
            train_file="de-up-train.conllu",
            test_file="de-up-test.conllu",
            dev_file="de-up-dev.conllu",
            in_memory=in_memory,
            document_separator_token=None if not document_as_sequence else "-DOCSTART-",
            comment_symbol="#",
            **corpusargs,
        )


class UP_ITALIAN(ColumnCorpus):
    def __init__(
        self,
        base_path: Optional[Union[str, Path]] = None,
        in_memory: bool = True,
        document_as_sequence: bool = False,
        **corpusargs,
    ) -> None:
        """Initialize the Italian dataset from the Universal Propositions Bank.

        The dataset is downloaded from  https://github.com/System-T/UniversalPropositions

        Args:
            base_path: Default is None, meaning that corpus gets auto-downloaded and loaded. You can override this to point to a different folder but typically this should not be necessary.
            in_memory: If True, keeps dataset in memory giving speedups in training.
            document_as_sequence: If True, all sentences of a document are read into a single Sentence object
        """
        base_path = flair.cache_root / "datasets" if not base_path else Path(base_path)

        # column format
        columns = {1: "text", 9: "frame"}

        # this dataset name
        dataset_name = self.__class__.__name__.lower()

        data_folder = base_path / dataset_name

        # download data if necessary
        up_it_path = "https://raw.githubusercontent.com/System-T/UniversalPropositions/master/UP_Italian/"
        cached_path(f"{up_it_path}it-up-train.conllu", Path("datasets") / dataset_name)
        cached_path(f"{up_it_path}it-up-dev.conllu", Path("datasets") / dataset_name)
        cached_path(f"{up_it_path}it-up-test.conllu", Path("datasets") / dataset_name)

        super().__init__(
            data_folder,
            columns,
            encoding="utf-8",
            train_file="it-up-train.conllu",
            test_file="it-up-test.conllu",
            dev_file="it-up-dev.conllu",
            in_memory=in_memory,
            document_separator_token=None if not document_as_sequence else "-DOCSTART-",
            comment_symbol="#",
            **corpusargs,
        )


class UP_SPANISH(ColumnCorpus):
    def __init__(
        self,
        base_path: Optional[Union[str, Path]] = None,
        in_memory: bool = True,
        document_as_sequence: bool = False,
        **corpusargs,
    ) -> None:
        """Initialize the Spanish dataset from the Universal Propositions Bank.

        The dataset is downloaded from  https://github.com/System-T/UniversalPropositions

        Args:
            base_path: Default is None, meaning that corpus gets auto-downloaded and loaded. You can override this to point to a different folder but typically this should not be necessary.
            in_memory: If True, keeps dataset in memory giving speedups in training.
            document_as_sequence: If True, all sentences of a document are read into a single Sentence object
        """
        base_path = flair.cache_root / "datasets" if not base_path else Path(base_path)

        # column format
        columns = {1: "text", 9: "frame"}

        # this dataset name
        dataset_name = self.__class__.__name__.lower()

        data_folder = base_path / dataset_name

        # download data if necessary
        up_es_path = "https://raw.githubusercontent.com/System-T/UniversalPropositions/master/UP_Spanish/"
        cached_path(f"{up_es_path}es-up-train.conllu", Path("datasets") / dataset_name)
        cached_path(f"{up_es_path}es-up-dev.conllu", Path("datasets") / dataset_name)
        cached_path(f"{up_es_path}es-up-test.conllu", Path("datasets") / dataset_name)

        super().__init__(
            data_folder,
            columns,
            encoding="utf-8",
            train_file="es-up-train.conllu",
            test_file="es-up-test.conllu",
            dev_file="es-up-dev.conllu",
            in_memory=in_memory,
            document_separator_token=None if not document_as_sequence else "-DOCSTART-",
            comment_symbol="#",
            **corpusargs,
        )


class UP_SPANISH_ANCORA(ColumnCorpus):
    def __init__(
        self,
        base_path: Optional[Union[str, Path]] = None,
        in_memory: bool = True,
        document_as_sequence: bool = False,
        **corpusargs,
    ) -> None:
        """Initialize the Spanish AnCora dataset from the Universal Propositions Bank.

        The dataset is downloaded from https://github.com/System-T/UniversalPropositions

        Args:
            base_path: Default is None, meaning that corpus gets auto-downloaded and loaded. You can override this to point to a different folder but typically this should not be necessary.
            in_memory: If True, keeps dataset in memory giving speedups in training.
            document_as_sequence: If True, all sentences of a document are read into a single Sentence object
        """
        base_path = flair.cache_root / "datasets" if not base_path else Path(base_path)

        # column format
        columns = {1: "text", 9: "frame"}

        # this dataset name
        dataset_name = self.__class__.__name__.lower()

        data_folder = base_path / dataset_name

        # download data if necessary
        up_es_path = "https://raw.githubusercontent.com/System-T/UniversalPropositions/master/UP_Spanish-AnCora/"
        cached_path(f"{up_es_path}es_ancora-up-train.conllu", Path("datasets") / dataset_name)
        cached_path(f"{up_es_path}es_ancora-up-dev.conllu", Path("datasets") / dataset_name)
        cached_path(f"{up_es_path}es_ancora-up-test.conllu", Path("datasets") / dataset_name)

        super().__init__(
            data_folder,
            columns,
            encoding="utf-8",
            train_file="es_ancora-up-train.conllu",
            test_file="es_ancora-up-test.conllu",
            dev_file="es_ancora-up-dev.conllu",
            in_memory=in_memory,
            document_separator_token=None if not document_as_sequence else "-DOCSTART-",
            comment_symbol="#",
            **corpusargs,
        )


class NER_HIPE_2022(ColumnCorpus):
    @staticmethod
    def _prepare_corpus(
        file_in: Path, file_out: Path, eos_marker: str, document_separator: str, add_document_separator: bool
    ):
        with open(file_in, encoding="utf-8") as f_p:
            lines = f_p.readlines()

        with open(file_out, "w", encoding="utf-8") as f_out:
            # Add missing newline after header
            f_out.write(lines[0] + "\n")

            for line in lines[1:]:
                if line.startswith(" \t"):
                    # Workaround for empty tokens
                    continue

                line = line.strip()

                # Add "real" document marker
                if add_document_separator and line.startswith(document_separator):
                    f_out.write("-DOCSTART- O\n\n")

                f_out.write(line + "\n")

                if eos_marker in line:
                    f_out.write("\n")

    def __init__(
        self,
        dataset_name: str,
        language: str,
        base_path: Optional[Union[str, Path]] = None,
        in_memory: bool = True,
        version: str = "v2.1",
        branch_name: str = "main",
        dev_split_name="dev",
        add_document_separator=False,
        sample_missing_splits=False,
        preproc_fn=None,
        **corpusargs,
    ) -> None:
        """Initialize the CLEF-HIPE 2022 NER dataset.

        The first time you call this constructor it will automatically
        download the specified dataset (by given a language).
        :dataset_name: Supported datasets are: ajmc, hipe2020, letemps, newseye, sonar and topres19th.
        :language: Language for a supported dataset.
        :base_path: Default is None, meaning that corpus gets auto-downloaded and loaded. You can override this
        to point to a different folder but typically this should not be necessary.
        :in_memory: If True, keeps dataset in memory giving speedups in training.
        :version: Version of CLEF-HIPE dataset. Currently only v1.0 is supported and available.
        :branch_name: Defines git branch name of HIPE data repository (main by default).
        :dev_split_name: Defines default name of development split (dev by default). Only the NewsEye dataset has
        currently two development splits: dev and dev2.
        :add_document_separator: If True, a special document seperator will be introduced. This is highly
        recommended when using our FLERT approach.
        :sample_missing_splits: If True, data is automatically sampled when certain data splits are None.
        :preproc_fn: Function that is used for dataset preprocessing. If None, default preprocessing will be performed.
        """
        base_path = flair.cache_root / "datasets" if not base_path else Path(base_path)

        # Dataset split mapping
        hipe_available_splits = {
            "v1.0": {
                "ajmc": {"de": ["sample"], "en": ["sample"]},
                "hipe2020": {"de": ["train", "dev"], "en": ["dev"], "fr": ["train", "dev"]},
                "letemps": {"fr": ["train", "dev"]},
                "newseye": {
                    "de": ["train", "dev", "dev2"],
                    "fi": ["train", "dev", "dev2"],
                    "fr": ["train", "dev", "dev2"],
                    "sv": ["train", "dev", "dev2"],
                },
                "sonar": {"de": ["dev"]},
                "topres19th": {"en": ["train", "dev"]},
            }
        }

        # v2.0 only adds new language and splits for AJMC dataset
        hipe_available_splits["v2.0"] = copy.deepcopy(hipe_available_splits["v1.0"])
        hipe_available_splits["v2.0"]["ajmc"] = {"de": ["train", "dev"], "en": ["train", "dev"], "fr": ["train", "dev"]}

        hipe_available_splits["v2.1"] = copy.deepcopy(hipe_available_splits["v2.0"])
        for dataset_name_values in hipe_available_splits["v2.1"].values():
            for splits in dataset_name_values.values():
                splits.append("test")  # test datasets are only available for >= v2.1

        eos_marker = "EndOfSentence"
        document_separator = "# hipe2022:document_id"

        # Special document marker for sample splits in AJMC dataset
        if f"{dataset_name}" == "ajmc":
            document_separator = "# hipe2022:original_source"

        columns = {0: "text", 1: "ner"}

        dataset_base = self.__class__.__name__.lower()
        data_folder = base_path / dataset_base / version / dataset_name / language

        data_url = (
            f"https://github.com/hipe-eval/HIPE-2022-data/raw/{branch_name}/data/{version}/{dataset_name}/{language}"
        )

        dataset_splits = hipe_available_splits[version][dataset_name][language]

        for split in dataset_splits:
            cached_path(
                f"{data_url}/HIPE-2022-{version}-{dataset_name}-{split}-{language}.tsv", data_folder / "original"
            )

        train_file = "train.txt" if "train" in dataset_splits else None
        dev_file = f"{dev_split_name}.txt" if "sample" not in dataset_splits else "sample.txt"
        test_file = "test.txt" if "test" in dataset_splits else None

        new_data_folder = data_folder

        if add_document_separator:
            new_data_folder = new_data_folder / "with_doc_seperator"
            new_data_folder.mkdir(parents=True, exist_ok=True)

        self.preproc_fn = preproc_fn if preproc_fn else self._prepare_corpus

        if not all(  # Only reprocess if some files are not there yet
            split_path.exists()
            for split_path in [new_data_folder / f"{split_file}.txt" for split_file in dataset_splits]
        ):
            for split in dataset_splits:
                original_filename = f"HIPE-2022-{version}-{dataset_name}-{split}-{language}.tsv"
                self.preproc_fn(
                    data_folder / "original" / original_filename,
                    new_data_folder / f"{split}.txt",
                    eos_marker,
                    document_separator,
                    add_document_separator,
                )

        super().__init__(
            new_data_folder,
            columns,
            train_file=train_file,
            dev_file=dev_file,
            test_file=test_file,
            in_memory=in_memory,
            document_separator_token="-DOCSTART-",
            skip_first_line=True,
            column_delimiter="\t",
            comment_symbol="# ",
            sample_missing_splits=sample_missing_splits,
            **corpusargs,
        )


class NER_ICDAR_EUROPEANA(ColumnCorpus):
    def __init__(
        self,
        language: str,
        base_path: Optional[Union[str, Path]] = None,
        in_memory: bool = True,
        **corpusargs,
    ) -> None:
        """Initialize the ICDAR Europeana NER dataset.

        The dataset is based on the French and Dutch Europeana NER corpora
        from the Europeana Newspapers NER dataset (https://lab.kb.nl/dataset/europeana-newspapers-ner), with additional
        preprocessing steps being performed (sentence splitting, punctuation normalizing, training/development/test splits).
        The resulting dataset is released in the "Data Centric Domain Adaptation for Historical Text with OCR Errors" ICDAR paper
        by Luisa März, Stefan Schweter, Nina Poerner, Benjamin Roth and Hinrich Schütze.
        :param language: Language for a supported dataset. Supported languages are "fr" (French) and "nl" (Dutch).
        :param base_path: Default is None, meaning that corpus gets auto-downloaded and loaded. You can override this
        to point to a different folder but typically this should not be necessary.
        :param in_memory: If True, keeps dataset in memory giving speedups in training. Not recommended due to heavy RAM usage.
        """
        supported_languages = ["fr", "nl"]

        if language not in supported_languages:
            log.error(f"Language '{language}' is not in list of supported languages!")
            log.error(f"Supported are '{supported_languages}'!")
            raise Exception

        base_path = flair.cache_root / "datasets" if not base_path else Path(base_path)

        # column format
        columns = {0: "text", 1: "ner"}

        # this dataset name
        dataset_name = self.__class__.__name__.lower()

        data_folder = base_path / dataset_name / language

        # download data if necessary
        github_path = "https://raw.githubusercontent.com/stefan-it/historic-domain-adaptation-icdar/main/data"

        for split in ["train", "dev", "test"]:
            cached_path(f"{github_path}/{language}/{split}.txt", data_folder)

        super().__init__(
            data_folder,
            columns,
            in_memory=in_memory,
            train_file="train.txt",
            dev_file="dev.txt",
            test_file="test.txt",
            comment_symbol="# ",
            column_delimiter="\t",
            **corpusargs,
        )


class NER_NERMUD(MultiCorpus):
    def __init__(
        self,
        domains: Union[str, List[str]] = "all",
        base_path: Optional[Union[str, Path]] = None,
        in_memory: bool = False,
        **corpusargs,
    ) -> None:
        """Initilize the NERMuD 2023 dataset.

        NERMuD is a task presented at EVALITA 2023 consisting in the extraction and classification
        of named-entities in a document, such as persons, organizations, and locations. NERMuD 2023 will include two different sub-tasks:

        - Domain-agnostic classification (DAC). Participants will be asked to select and classify entities among three categories
          (person, organization, location) in different types of texts (news, fiction, political speeches) using one single general model.

        - Domain-specific classification (DSC). Participants will be asked to deploy a different model for each of the above types,
          trying to increase the accuracy for each considered type.

        Args:
            domains: Domains to be used. Supported are "WN" (Wikinews), "FIC" (fiction), "ADG" (De Gasperi subset) and "all".
            base_path: Default is None, meaning that corpus gets auto-downloaded and loaded. You can override this to point to a different folder but typically this should not be necessary.
            in_memory: If True, keeps dataset in memory giving speedups in training. Not recommended due to heavy RAM usage.
        """
        supported_domains = ["WN", "FIC", "ADG"]

        if isinstance(domains, str) and domains == "all":
            domains = supported_domains

        if isinstance(domains, str):
            domains = [domains]

        base_path = flair.cache_root / "datasets" if not base_path else Path(base_path)

        # column format
        columns = {0: "text", 1: "ner"}

        # this dataset name
        dataset_name = self.__class__.__name__.lower()

        data_folder = base_path / dataset_name

        corpora: List[Corpus] = []

        github_path = "https://raw.githubusercontent.com/dhfbk/KIND/main/evalita-2023"

        for domain in domains:
            if domain not in supported_domains:
                log.error(f"Domain '{domain}' is not in list of supported domains!")
                log.error(f"Supported are '{supported_domains}'!")
                raise Exception

            domain_folder = data_folder / domain.lower()

            for split in ["train", "dev"]:
                cached_path(f"{github_path}/{domain}_{split}.tsv", domain_folder)

            corpus = ColumnCorpus(
                data_folder=domain_folder,
                train_file=f"{domain}_train.tsv",
                dev_file=f"{domain}_dev.tsv",
                test_file=None,
                column_format=columns,
                in_memory=in_memory,
                sample_missing_splits=False,  # No test data is available, so do not shrink dev data for shared task preparation!
                **corpusargs,
            )
            corpora.append(corpus)
        super().__init__(
            corpora,
            sample_missing_splits=False,
            name="nermud",
        )


class NER_GERMAN_MOBIE(ColumnCorpus):
    def __init__(
        self,
        base_path: Optional[Union[str, Path]] = None,
        in_memory: bool = True,
        **corpusargs,
    ) -> None:
        """Initialize the German MobIE NER dataset.

        The German MobIE Dataset was introduced in the MobIE paper (https://aclanthology.org/2021.konvens-1.22/).

        This is a German-language dataset that has been human-annotated with 20 coarse- and fine-grained entity types,
        and it includes entity linking information for geographically linkable entities. The dataset comprises 3,232
        social media texts and traffic reports, totaling 91K tokens, with 20.5K annotated entities, of which 13.1K are
        linked to a knowledge base. In total, 20 different named entities are annotated.
        :param base_path: Default is None, meaning that corpus gets auto-downloaded and loaded. You can override this
        to point to a different folder but typically this should not be necessary.
        :param in_memory: If True, keeps dataset in memory giving speedups in training. Not recommended due to heavy RAM usage.
        """
        base_path = flair.cache_root / "datasets" if not base_path else Path(base_path)
        dataset_name = self.__class__.__name__.lower()
        data_folder = base_path / dataset_name
        data_path = flair.cache_root / "datasets" / dataset_name

        columns = {0: "text", 3: "ner"}

        train_data_file = data_path / "train.conll2003"
        if not train_data_file.is_file():
            temp_file = cached_path(
                "https://github.com/DFKI-NLP/MobIE/raw/master/v1_20210811/ner_conll03_formatted.zip",
                Path("datasets") / dataset_name,
            )
            from zipfile import ZipFile

            with ZipFile(temp_file, "r") as zip_file:
                zip_file.extractall(path=data_path)

        super().__init__(
            data_folder,
            columns,
            in_memory=in_memory,
            comment_symbol=None,
            document_separator_token="-DOCSTART-",
            **corpusargs,
        )


class MASAKHA_POS(MultiCorpus):
    def __init__(
        self,
        languages: Union[str, List[str]] = "bam",
        version: str = "v1",
        base_path: Optional[Union[str, Path]] = None,
        in_memory: bool = True,
        **corpusargs,
    ) -> None:
        """Initialize the MasakhaPOS corpus available on https://github.com/masakhane-io/masakhane-pos.

        It consists of 20 African languages. Pass a language code or a list of language codes to initialize the corpus
        with the languages you require. If you pass "all", all languages will be initialized.
        :version: Specifies version of the dataset. Currently, only "v1" is supported.
        :param base_path: Default is None, meaning that corpus gets auto-downloaded and loaded. You can override this
        to point to a different folder but typically this should not be necessary.
        :param in_memory: If True, keeps dataset in memory giving speedups in training.
        """
        base_path = flair.cache_root / "datasets" if not base_path else Path(base_path)

        # if only one language is given
        if isinstance(languages, str):
            languages = [languages]

        # column format
        columns = {0: "text", 1: "pos"}

        # this dataset name
        dataset_name = self.__class__.__name__.lower()

        supported_versions = ["v1"]

        if version not in supported_versions:
            log.error(f"The specified version '{version}' is not in the list of supported version!")
            log.error(f"Supported versions are '{supported_versions}'!")
            raise Exception

        data_folder = base_path / dataset_name / version

        supported_languages = [
            "bam",
            "bbj",
            "ewe",
            "fon",
            "hau",
            "ibo",
            "kin",
            "lug",
            "mos",
            "pcm",
            "nya",
            "sna",
            "swa",
            "twi",
            "wol",
            "xho",
            "yor",
            "zul",
        ]

        data_paths = {
            "v1": "https://raw.githubusercontent.com/masakhane-io/masakhane-pos/main/data",
        }

        # use all languages if explicitly set to "all"
        if languages == ["all"]:
            languages = supported_languages

        corpora: List[Corpus] = []
        for language in languages:
            if language not in supported_languages:
                log.error(f"Language '{language}' is not in list of supported languages!")
                log.error(f"Supported are '{supported_languages}'!")
                log.error("Instantiate this Corpus for instance like so 'corpus = MASAKHA_POS(languages='bam')'")
                raise Exception

            language_folder = data_folder / language

            # download data if necessary
            data_path = f"{data_paths[version]}/{language}"
            cached_path(f"{data_path}/dev.txt", language_folder)
            cached_path(f"{data_path}/test.txt", language_folder)
            cached_path(f"{data_path}/train.txt", language_folder)

            # initialize comlumncorpus and add it to list
            log.info(f"Reading data for language {language}@{version}")
            corp = ColumnCorpus(
                data_folder=language_folder,
                column_format=columns,
                encoding="utf-8",
                in_memory=in_memory,
                name=language,
                **corpusargs,
            )
            corpora.append(corp)
        super().__init__(
            corpora,
            name="africa-pos-" + "-".join(languages),
        )<|MERGE_RESOLUTION|>--- conflicted
+++ resolved
@@ -751,33 +751,9 @@
         )
 
         # go through all columns
-<<<<<<< HEAD
-        for column in column_name_map:
-            if len(fields) > column:
-                if (
-                    column != self.text_column
-                    and column != self.head_id_column
-                    and column_name_map[column] != self.SPACE_AFTER_KEY
-                ):
-                    # 'feats' and 'misc' column should be split into different fields
-                    if column_name_map[column] in self.FEATS:
-                        for feature in fields[column].split("|"):
-                            # special handling for whitespace after
-                            if feature == "SpaceAfter=No":
-                                token.whitespace_after = 0
-                                continue
-
-                            if "=" in feature:
-                                # add each other feature as label-value pair
-                                label_name = feature.split("=")[0]
-                                label_value = self._remap_label(feature.split("=")[1])
-                                if label_value != "O":
-                                    token.add_label(label_name, label_value)
-=======
         for column, column_type in column_name_map.items():
             if field_count <= column:
                 continue
->>>>>>> ddf3bb3e
 
             if column == self.text_column:
                 continue
@@ -1959,13 +1935,6 @@
         base_path: Optional[Union[str, Path]] = None,
         in_memory: bool = True,
         **corpusargs,
-<<<<<<< HEAD
-    ):
-        if not base_path:
-            base_path = flair.cache_root / "datasets"
-        else:
-            base_path = Path(base_path)
-=======
     ) -> None:
         """Initialize corpus of SEC-fillings annotated with English NER tags.
 
@@ -1976,7 +1945,6 @@
             in_memory: If True, keeps dataset in memory giving speedups in training.
         """
         base_path = flair.cache_root / "datasets" if not base_path else Path(base_path)
->>>>>>> ddf3bb3e
 
         # column format
         columns = {0: "text", 1: "pos", 3: "ner"}
@@ -3072,11 +3040,7 @@
 
         corpora: List[Corpus] = []
         for language in languages:
-<<<<<<< HEAD
-            if language in language_to_code.keys():
-=======
             if language in language_to_code:
->>>>>>> ddf3bb3e
                 language = language_to_code[language]
 
             if language not in language_to_code.values():
@@ -4083,16 +4047,8 @@
         base_path: Optional[Union[str, Path]] = None,
         in_memory: bool = True,
         **corpusargs,
-<<<<<<< HEAD
-    ):
-        if not base_path:
-            base_path = flair.cache_root / "datasets"
-        else:
-            base_path = Path(base_path)
-=======
-    ) -> None:
-        base_path = flair.cache_root / "datasets" if not base_path else Path(base_path)
->>>>>>> ddf3bb3e
+    ) -> None:
+        base_path = flair.cache_root / "datasets" if not base_path else Path(base_path)
 
         # column format
         columns = {0: "text", 1: "keyword"}
@@ -4121,16 +4077,8 @@
         base_path: Optional[Union[str, Path]] = None,
         in_memory: bool = True,
         **corpusargs,
-<<<<<<< HEAD
-    ):
-        if not base_path:
-            base_path = flair.cache_root / "datasets"
-        else:
-            base_path = Path(base_path)
-=======
-    ) -> None:
-        base_path = flair.cache_root / "datasets" if not base_path else Path(base_path)
->>>>>>> ddf3bb3e
+    ) -> None:
+        base_path = flair.cache_root / "datasets" if not base_path else Path(base_path)
 
         # column format
         columns = {0: "text", 1: "keyword"}
@@ -4162,16 +4110,8 @@
         base_path: Optional[Union[str, Path]] = None,
         in_memory: bool = True,
         **corpusargs,
-<<<<<<< HEAD
-    ):
-        if not base_path:
-            base_path = flair.cache_root / "datasets"
-        else:
-            base_path = Path(base_path)
-=======
-    ) -> None:
-        base_path = flair.cache_root / "datasets" if not base_path else Path(base_path)
->>>>>>> ddf3bb3e
+    ) -> None:
+        base_path = flair.cache_root / "datasets" if not base_path else Path(base_path)
 
         # column format
         columns = {0: "text", 1: "keyword"}
