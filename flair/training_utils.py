--- conflicted
+++ resolved
@@ -106,11 +106,7 @@
         self.number_of_weights = number_of_weights
 
     def extract_weights(self, state_dict, iteration):
-<<<<<<< HEAD
-        for key in state_dict.keys():
-=======
         for key in state_dict:
->>>>>>> ddf3bb3e
             vec = state_dict[key]
             # print(vec)
             try:
@@ -212,11 +208,7 @@
         cooldown=0,
         min_lr=0,
         eps=1e-8,
-<<<<<<< HEAD
-    ):
-=======
     ) -> None:
->>>>>>> ddf3bb3e
         if factor >= 1.0:
             raise ValueError("Factor should be < 1.0.")
         self.factor = factor
