import itertools
import logging
import typing
from abc import ABC, abstractmethod
from pathlib import Path
from typing import (
    Any,
    Dict,
    Iterator,
    List,
    NamedTuple,
    Optional,
    Sequence,
    Set,
    Tuple,
    Union,
    cast,
)

import torch
from torch.utils.data.dataset import Dataset

import flair
from flair.data import (
    Corpus,
    Dictionary,
    Label,
    Relation,
    Sentence,
    Span,
    Token,
    _iter_dataset,
)
from flair.datasets import DataLoader, FlairDatapointDataset
from flair.embeddings import DocumentEmbeddings, TransformerDocumentEmbeddings
from flair.tokenization import SpaceTokenizer

logger: logging.Logger = logging.getLogger("flair")


class EncodedSentence(Sentence):
    """A Sentence that expresses that a sentence is encoded and compatible with the relation classifier.

    For inference, i.e. `predict` and `evaluate`, the relation classifier internally encodes the sentences.
    Therefore, these functions work with the regular flair sentence objects.
    """


class EncodingStrategy(ABC):
    """The encoding of the head and tail entities in a sentence with a relation annotation."""

    special_tokens: Set[str] = set()

    def __init__(self, add_special_tokens: bool = False) -> None:
        self.add_special_tokens = add_special_tokens

    @abstractmethod
    def encode_head(self, head_span: Span, label: Label) -> str:
        """Returns the encoded string representation of the head span.

        Multi-token head encodings tokens are separated by a space.
        """
        ...

    @abstractmethod
    def encode_tail(self, tail_span: Span, label: Label) -> str:
        """Returns the encoded string representation of the tail span.

        Multi-token tail encodings tokens are separated by a space.
        """
        ...


class EntityMask(EncodingStrategy):
    """An `class`:EncodingStrategy: that masks the head and tail relation entities.

    Example:
    -------
        For the `founded_by` relation from `ORG` to `PER` and
        the sentence "Larry Page and Sergey Brin founded Google .",
        the encoded sentences and relations are
        - "[TAIL] and Sergey Brin founded [HEAD]" -> Relation(head='Google', tail='Larry Page')  and
        - "Larry Page and [TAIL] founded [HEAD]"  -> Relation(head='Google', tail='Sergey Brin').
    """

    special_tokens: Set[str] = {"[HEAD]", "[TAIL]"}

    def encode_head(self, head_span: Span, label: Label) -> str:
        return "[HEAD]"

    def encode_tail(self, tail_span: Span, label: Label) -> str:
        return "[TAIL]"


class TypedEntityMask(EncodingStrategy):
    """An `class`:EncodingStrategy: that masks the head and tail relation entities with their label.

    Example:
    -------
        For the `founded_by` relation from `ORG` to `PER` and
        the sentence "Larry Page and Sergey Brin founded Google .",
        the encoded sentences and relations are
        - "[TAIL-PER] and Sergey Brin founded [HEAD-ORG]" -> Relation(head='Google', tail='Larry Page')  and
        - "Larry Page and [TAIL-PER] founded [HEAD-ORG]"  -> Relation(head='Google', tail='Sergey Brin').
    """

    def encode_head(self, head: Span, label: Label) -> str:
        return f"[HEAD-{label.value}]"

    def encode_tail(self, tail: Span, label: Label) -> str:
        return f"[TAIL-{label.value}]"


class EntityMarker(EncodingStrategy):
    """An `class`:EncodingStrategy: that marks the head and tail relation entities.

    Example:
    -------
        For the `founded_by` relation from `ORG` to `PER` and
        the sentence "Larry Page and Sergey Brin founded Google .",
        the encoded sentences and relations are
        - "[HEAD] Larry Page [/HEAD] and Sergey Brin founded [TAIL] Google [/TAIL]"
            -> Relation(head='Google', tail='Larry Page')  and
        - "Larry Page and [HEAD] Sergey Brin [/HEAD] founded [TAIL] Google [/TAIL]"
            -> Relation(head='Google', tail='Sergey Brin').
    """

    special_tokens: Set[str] = {"[HEAD]", "[/HEAD]", "[TAIL]", "[/TAIL]"}

    def encode_head(self, head: Span, label: Label) -> str:
        space_tokenized_text: str = " ".join(token.text for token in head)
        return f"[HEAD] {space_tokenized_text} [/HEAD]"

    def encode_tail(self, tail: Span, label: Label) -> str:
        space_tokenized_text: str = " ".join(token.text for token in tail)
        return f"[TAIL] {space_tokenized_text} [/TAIL]"


class TypedEntityMarker(EncodingStrategy):
    """An `class`:EncodingStrategy: that marks the head and tail relation entities with their label.

    Example:
    -------
        For the `founded_by` relation from `ORG` to `PER` and
        the sentence "Larry Page and Sergey Brin founded Google .",
        the encoded sentences and relations are
        - "[HEAD-PER] Larry Page [/HEAD-PER] and Sergey Brin founded [TAIL-ORG] Google [/TAIL-ORG]"
            -> Relation(head='Google', tail='Larry Page')  and
        - "Larry Page and [HEAD-PER] Sergey Brin [/HEAD-PER] founded [TAIL-ORG] Google [/TAIL-ORG]"
            -> Relation(head='Google', tail='Sergey Brin').
    """

    def encode_head(self, head: Span, label: Label) -> str:
        space_tokenized_text: str = " ".join(token.text for token in head)
        return f"[HEAD-{label.value}] {space_tokenized_text} [/HEAD-{label.value}]"

    def encode_tail(self, tail: Span, label: Label) -> str:
        space_tokenized_text: str = " ".join(token.text for token in tail)
        return f"[TAIL-{label.value}] {space_tokenized_text} [/TAIL-{label.value}]"


class EntityMarkerPunct(EncodingStrategy):
    """An alternate version of `class`:EntityMarker: with punctuations as control tokens.

    Example:
    -------
        For the `founded_by` relation from `ORG` to `PER` and
        the sentence "Larry Page and Sergey Brin founded Google .",
        the encoded sentences and relations are
        - "@ Larry Page @ and Sergey Brin founded # Google #" -> Relation(head='Google', tail='Larry Page')  and
        - "Larry Page and @ Sergey Brin @ founded # Google #" -> Relation(head='Google', tail='Sergey Brin').
    """

    def encode_head(self, head: Span, label: Label) -> str:
        space_tokenized_text: str = " ".join(token.text for token in head)
        return f"@ {space_tokenized_text} @"

    def encode_tail(self, tail: Span, label: Label) -> str:
        space_tokenized_text: str = " ".join(token.text for token in tail)
        return f"# {space_tokenized_text} #"


class TypedEntityMarkerPunct(EncodingStrategy):
    """An alternate version of `class`:TypedEntityMarker: with punctuations as control tokens.

    Example:
    -------
        For the `founded_by` relation from `ORG` to `PER` and
        the sentence "Larry Page and Sergey Brin founded Google .",
        the encoded sentences and relations are
        - "@ * PER * Larry Page @ and Sergey Brin founded # * ORG * Google #"
            -> Relation(head='Google', tail='Larry Page')  and
        - "Larry Page and @ * PER * Sergey Brin @ founded # * ORG * Google #"
            -> Relation(head='Google', tail='Sergey Brin').
    """

    def encode_head(self, head: Span, label: Label) -> str:
        space_tokenized_text: str = " ".join(token.text for token in head)
        return f"@ * {label.value} * {space_tokenized_text} @"

    def encode_tail(self, tail: Span, label: Label) -> str:
        space_tokenized_text: str = " ".join(token.text for token in tail)
        return f"# ^ {label.value} ^ {space_tokenized_text} #"


class _Entity(NamedTuple):
    """A `_Entity` encapsulates either a relation's head or a tail span, including its label.

    This class servers as an internal helper class.
    """

    span: Span
    label: Label


# TODO: This closely shadows the RelationExtractor name. Maybe we need a better name here.
#  - MaskedRelationClassifier ?
#   This depends if this relation classification architecture should replace or offer as an alternative.
class RelationClassifier(flair.nn.DefaultClassifier[EncodedSentence, EncodedSentence]):
    """Relation Classifier to predict the relation between two entities.

    Task
    ----
    Relation Classification (RC) is the task of identifying the semantic relation between two entities in a text.
    In contrast to (end-to-end) Relation Extraction (RE), RC requires pre-labelled entities.

    Example:
    --------
    For the `founded_by` relation from `ORG` (head) to `PER` (tail) and the sentence
    "Larry Page and Sergey Brin founded Google .", we extract the relations
    - founded_by(head='Google', tail='Larry Page') and
    - founded_by(head='Google', tail='Sergey Brin').

    Architecture
    ------------
    The Relation Classifier Model builds upon a text classifier.
    The model generates an encoded sentence for each entity pair
    in the cross product of all entities in the original sentence.
    In the encoded representation, the entities in the current entity pair are masked/marked with control tokens.
    (For an example, see the docstrings of different encoding strategies, e.g. :class:`TypedEntityMarker`.)
    Then, for each encoded sentence, the model takes its document embedding and puts the resulting
    text representation(s) through a linear layer to get the class relation label.

    The implemented encoding strategies are taken from this paper by Zhou et al.: https://arxiv.org/abs/2102.01373

    .. warning::
        Currently, the model has no multi-label support.

    """

    def __init__(
        self,
        embeddings: DocumentEmbeddings,
        label_dictionary: Dictionary,
        label_type: str,
        entity_label_types: Union[str, Sequence[str], Dict[str, Optional[Set[str]]]],
        entity_pair_labels: Optional[Set[Tuple[str, str]]] = None,
        entity_threshold: Optional[float] = None,
        cross_augmentation: bool = True,
        encoding_strategy: EncodingStrategy = TypedEntityMarker(),
        zero_tag_value: str = "O",
        allow_unk_tag: bool = True,
        **classifierargs,
    ) -> None:
        """Initializes a `RelationClassifier`.

        Args:
            embeddings: The document embeddings used to embed each sentence
            label_dictionary: A Dictionary containing all predictable labels from the corpus
            label_type: The label type which is going to be predicted, in case a corpus has multiple annotations
            entity_label_types: A label type or sequence of label types of the required relation entities. You can also specify a label filter in a dictionary with the label type as key and the valid entity labels as values in a set. E.g. to use only 'PER' and 'ORG' labels from a NER-tagger: `{'ner': {'PER', 'ORG'}}`. To use all labels from 'ner', pass 'ner'.
            entity_pair_labels: A set of valid relation entity pair combinations, used as relation candidates. Specify valid entity pairs in a set of tuples of labels (<HEAD>, <TAIL>). E.g. for the `born_in` relation, only relations from 'PER' to 'LOC' make sense. Here, relations from 'PER' to 'PER' are not meaningful, so it is advised to specify the `entity_pair_labels` as `{('PER', 'ORG')}`. This setting may help to reduce the number of relation candidates. Leaving this parameter as `None` (default) disables the relation-candidate-filter, i.e. the model classifies the relation for each entity pair in the cross product of *all* entity pairs (inefficient).
            entity_threshold: Only pre-labelled entities above this threshold are taken into account by the model.
            cross_augmentation: If `True`, use cross augmentation to transform `Sentence`s into `EncodedSentenece`s. When cross augmentation is enabled, the transformation functions, e.g. `transform_corpus`, generate an encoded sentence for each entity pair in the cross product of all entities in the original sentence. When disabling cross augmentation, the transform functions only generate  encoded sentences for each gold relation annotation in the original sentence.
            encoding_strategy: An instance of a class conforming the :class:`EncodingStrategy` protocol
            zero_tag_value: The label to use for out-of-class relations
            allow_unk_tag: If `False`, removes `<unk>` from the passed label dictionary, otherwise do nothing.
            classifierargs: The remaining parameters passed to the underlying :class:`flair.models.DefaultClassifier`
        """
        # Set label type and prepare label dictionary
        self._label_type = label_type
        self._zero_tag_value = zero_tag_value
        self._allow_unk_tag = allow_unk_tag

        modified_label_dictionary: Dictionary = Dictionary(add_unk=self._allow_unk_tag)
        modified_label_dictionary.add_item(self._zero_tag_value)
        for label in label_dictionary.get_items():
            if label != "<unk>":
                modified_label_dictionary.add_item(label)

        # Initialize super default classifier
        super().__init__(
            embeddings=embeddings,
            label_dictionary=modified_label_dictionary,
            final_embedding_size=embeddings.embedding_length,
            **classifierargs,
        )

        if isinstance(entity_label_types, str):
            self.entity_label_types: Dict[str, Optional[Set[str]]] = {entity_label_types: None}
        elif isinstance(entity_label_types, Sequence):
            self.entity_label_types = {entity_label_type: None for entity_label_type in entity_label_types}
        else:
            self.entity_label_types = entity_label_types

        self.entity_pair_labels = entity_pair_labels

        self.entity_threshold = entity_threshold
        self.cross_augmentation = cross_augmentation
        self.encoding_strategy = encoding_strategy

        # Add the special tokens from the encoding strategy
        if (
            self.encoding_strategy.add_special_tokens
            and self.encoding_strategy.special_tokens
            and isinstance(self.embeddings, TransformerDocumentEmbeddings)
        ):
            special_tokens: List[str] = list(self.encoding_strategy.special_tokens)
            tokenizer = self.embeddings.tokenizer
            tokenizer.add_special_tokens({"additional_special_tokens": special_tokens})
            self.embeddings.model.resize_token_embeddings(len(tokenizer))

            logger.info(
                f"{self.__class__.__name__}: "
                f"Added {', '.join(special_tokens)} as additional special tokens to {self.embeddings.name}"
            )

        # Auto-spawn on GPU, if available
        self.to(flair.device)

    def _valid_entities(self, sentence: Sentence) -> Iterator[_Entity]:
        """Yields all valid entities, filtered under the specification of :attr:`~entity_label_types`.

        Args:
            sentence: A Sentence object with entity annotations

        Yields:
            Valid entities as `_Entity`
        """
        for label_type, valid_labels in self.entity_label_types.items():
<<<<<<< HEAD
            for entity_span in sentence.get_spans(type=label_type):
=======
            for entity_span in sentence.get_spans(label_type=label_type):
>>>>>>> ddf3bb3e
                entity_label: Label = entity_span.get_label(label_type=label_type)

                # Only use entities labelled with the specified labels for each label type
                if valid_labels is not None and entity_label.value not in valid_labels:
                    continue

                # Only use entities above the specified threshold
                if self.entity_threshold is not None and entity_label.score <= self.entity_threshold:
                    continue

                yield _Entity(span=entity_span, label=entity_label)

    def _entity_pair_permutations(
        self,
        sentence: Sentence,
    ) -> Iterator[Tuple[_Entity, _Entity, Optional[str]]]:
        """Yields all valid entity pair permutations (relation candidates).

        If the passed sentence contains relation annotations,
        the relation gold label will be yielded along with the participating entities.
        The permutations are constructed by a filtered cross-product
        under the specification of :py:meth:~`flair.models.RelationClassifier.entity_label_types`
        and :py:meth:~`flair.models.RelationClassifier.entity_pair_labels`.

        Args:
            sentence: A Sentence with entity annotations

        Yields:
            Tuples of (HEAD, TAIL, gold_label): The head and tail `_Entity`s` have span references to the passed sentence.
        """
        valid_entities: List[_Entity] = list(self._valid_entities(sentence))

        # Use a dictionary to find gold relation annotations for a given entity pair
        relation_to_gold_label: Dict[str, str] = {
            relation.unlabeled_identifier: relation.get_label(self.label_type, zero_tag_value=self.zero_tag_value).value
            for relation in sentence.get_relations(self.label_type)
        }

        # Yield head and tail entity pairs from the cross product of all entities
        for head, tail in itertools.product(valid_entities, repeat=2):
            # Remove identity relation entity pairs
            if head.span is tail.span:
                continue

            # Remove entity pairs with labels that do not match any
            # of the specified relations in `self.entity_pair_labels`
            if (
                self.entity_pair_labels is not None
                and (head.label.value, tail.label.value) not in self.entity_pair_labels
            ):
                continue

            # Obtain gold label, if existing
            original_relation: Relation = Relation(first=head.span, second=tail.span)
            gold_label: Optional[str] = relation_to_gold_label.get(original_relation.unlabeled_identifier)

            yield head, tail, gold_label

    def _encode_sentence(
        self,
        head: _Entity,
        tail: _Entity,
        gold_label: Optional[str] = None,
    ) -> EncodedSentence:
        """Returns a new Sentence object with masked/marked head and tail spans according to the encoding strategy.

        If provided, the encoded sentence also has the corresponding gold label annotation from :attr:`~label_type`.

        Args:
            head: The head Entity
            tail: The tail Entity
            gold_label: An optional gold label of the induced relation by the head and tail entity

        Returns: The EncodedSentence with Gold Annotations
        """
        # Some sanity checks
        original_sentence: Sentence = head.span.sentence
        assert original_sentence is tail.span.sentence, "The head and tail need to come from the same sentence."

        # Pre-compute non-leading head and tail tokens for entity masking
        non_leading_head_tokens: List[Token] = head.span.tokens[1:]
        non_leading_tail_tokens: List[Token] = tail.span.tokens[1:]

        # We can not use the plaintext of the head/tail span in the sentence as the mask/marker
        # since there may be multiple occurrences of the same entity mentioned in the sentence.
        # Therefore, we use the span's position in the sentence.
        encoded_sentence_tokens: List[str] = []
        for token in original_sentence:
            if token is head.span[0]:
                encoded_sentence_tokens.append(self.encoding_strategy.encode_head(head.span, head.label))

            elif token is tail.span[0]:
                encoded_sentence_tokens.append(self.encoding_strategy.encode_tail(tail.span, tail.label))

            elif all(
                token is not non_leading_entity_token
                for non_leading_entity_token in itertools.chain(non_leading_head_tokens, non_leading_tail_tokens)
            ):
                encoded_sentence_tokens.append(token.text)

        # Create masked sentence
        encoded_sentence: EncodedSentence = EncodedSentence(
            " ".join(encoded_sentence_tokens), use_tokenizer=SpaceTokenizer()
        )

        if gold_label is not None:
            # Add gold relation annotation as sentence label
            # Using the sentence label instead of annotating a separate `Relation` object is easier to manage since,
            # during prediction, the forward pass does not need any knowledge about the entities in the sentence.
            encoded_sentence.add_label(typename=self.label_type, value=gold_label, score=1.0)
        encoded_sentence.copy_context_from_sentence(original_sentence)
        return encoded_sentence

    def _encode_sentence_for_inference(
        self,
        sentence: Sentence,
    ) -> Iterator[Tuple[EncodedSentence, Relation]]:
        """Create Encoded Sentences and Relation pairs for Inference.

        Yields encoded sentences annotated with their gold relation and
        the corresponding relation object in the original sentence for all valid entity pair permutations.
        The created encoded sentences are newly created sentences with no reference to the passed sentence.

        Important properties:
            - Every sentence has exactly one encoded head and tail entity token. Therefore, every encoded sentence has
              **exactly** one induced relation annotation, the gold annotation or `self.zero_tag_value`.
            - The created relations have head and tail spans from the original passed sentence.

        Args:
            sentence: A flair `Sentence` object with entity annotations

        Returns: Encoded sentences annotated with their gold relation and the corresponding relation in the original sentence
        """
        for head, tail, gold_label in self._entity_pair_permutations(sentence):
            masked_sentence: EncodedSentence = self._encode_sentence(
                head=head,
                tail=tail,
                gold_label=gold_label if gold_label is not None else self.zero_tag_value,
            )
            original_relation: Relation = Relation(first=head.span, second=tail.span)
            yield masked_sentence, original_relation

    def _encode_sentence_for_training(self, sentence: Sentence) -> Iterator[EncodedSentence]:
        """Create Encoded Sentences and Relation pairs for Training.

        Same as `self._encode_sentence_for_inference`.

        with the option of disabling cross augmentation via `self.cross_augmentation`
        (and that the relation with reference to the original sentence is not returned).
        """
        for head, tail, gold_label in self._entity_pair_permutations(sentence):
            if gold_label is None:
                if self.cross_augmentation:
                    gold_label = self.zero_tag_value
                else:
                    continue  # Skip generated data points that do not express an originally annotated relation

            masked_sentence: EncodedSentence = self._encode_sentence(
                head=head,
                tail=tail,
                gold_label=gold_label,
            )

            yield masked_sentence

    def transform_sentence(self, sentences: Union[Sentence, List[Sentence]]) -> List[EncodedSentence]:
        """Transforms sentences into encoded sentences specific to the `RelationClassifier`.

        For more information on the internal sentence transformation procedure,
        see the :class:`flair.models.RelationClassifier` architecture and
        the different :class:`flair.models.relation_classifier_model.EncodingStrategy` variants docstrings.

        Args:
            sentences: sentences to transform

        Returns:
            A list of encoded sentences specific to the `RelationClassifier`
        """
        if not isinstance(sentences, list):
            sentences = [sentences]

        return [
            encoded_sentence
            for sentence in sentences
            for encoded_sentence in self._encode_sentence_for_training(sentence)
        ]

    def transform_dataset(self, dataset: Dataset[Sentence]) -> FlairDatapointDataset[EncodedSentence]:
        """Transforms a dataset into a dataset containing encoded sentences specific to the `RelationClassifier`.

        The returned dataset is stored in memory.
        For more information on the internal sentence transformation procedure,
        see the :class:`RelationClassifier` architecture and
        the different :class:`EncodingStrategy` variants docstrings.

        Args:
            dataset: A dataset of sentences to transform

        Returns: A dataset of encoded sentences specific to the `RelationClassifier`
        """
        data_loader: DataLoader = DataLoader(dataset, batch_size=1)
        original_sentences: List[Sentence] = [batch[0] for batch in iter(data_loader)]
        return FlairDatapointDataset(self.transform_sentence(original_sentences))

    def transform_corpus(self, corpus: Corpus[Sentence]) -> Corpus[EncodedSentence]:
        """Transforms a corpus into a corpus containing encoded sentences specific to the `RelationClassifier`.

        The splits of the returned corpus are stored in memory.
        For more information on the internal sentence transformation procedure,
        see the :class:`RelationClassifier` architecture and
        the different :class:`EncodingStrategy` variants docstrings.

        Args:
            corpus: A corpus of sentences to transform

        Returns: A corpus of encoded sentences specific to the `RelationClassifier`
        """
        return Corpus(
            train=self.transform_dataset(corpus.train) if corpus.train is not None else None,
            dev=self.transform_dataset(corpus.dev) if corpus.dev is not None else None,
            test=self.transform_dataset(corpus.test) if corpus.test is not None else None,
            name=corpus.name,
            # If we sample missing splits, the encoded sentences that correspond to the same original sentences
            # may get distributed into different splits. For training purposes, this is always undesired.
            sample_missing_splits=False,
        )

    def _get_embedding_for_data_point(self, prediction_data_point: EncodedSentence) -> torch.Tensor:
        embedding_names: List[str] = self.embeddings.get_names()
        return prediction_data_point.get_embedding(embedding_names)

    def _get_data_points_from_sentence(self, sentence: EncodedSentence) -> List[EncodedSentence]:
        """Returns the encoded sentences to which labels are added.

        To encode sentences, use the `transform` function of the `RelationClassifier`.
        """
        # Ensure that all sentences are encoded properly
        if not isinstance(sentence, EncodedSentence):
            raise ValueError(
                "Some of the passed sentences are not encoded "
                "to be compatible with the relation classifier's forward pass.\n"
                "Did you transform your raw sentences into encoded sentences? "
                "Use the\n"
                "\t- transform_sentence\n"
                "\t- transform_dataset\n"
                "\t- transform_corpus\n"
                "functions to transform you data first. "
                "When using the ModelTrainer to train a relation classification model, "
                "be sure to pass a transformed corpus:\n"
                "WRONG:   trainer: ModelTrainer = ModelTrainer(model=model, corpus=corpus)\n"
                "CORRECT: trainer: ModelTrainer = ModelTrainer(model=model, corpus=model.transform_corpus(corpus))"
            )

        return [sentence]

    def predict(
        self,
        sentences: Union[List[Sentence], List[EncodedSentence], Sentence, EncodedSentence],
        mini_batch_size: int = 32,
        return_probabilities_for_all_classes: bool = False,
        verbose: bool = False,
        label_name: Optional[str] = None,
        return_loss: bool = False,
        embedding_storage_mode: str = "none",
    ) -> Optional[Tuple[torch.Tensor, int]]:
        """Predicts the class labels for the given sentence(s).

        Standard `Sentence` objects and `EncodedSentences` specific to the `RelationClassifier` are allowed as input.
        The (relation) labels are directly added to the sentences.

        Args:
            sentences: A list of (encoded) sentences.
            mini_batch_size: The mini batch size to use
            return_probabilities_for_all_classes: Return probabilities for all classes instead of only best predicted
            verbose: Set to display a progress bar
            return_loss: Set to return loss
            label_name: Set to change the predicted label type name
            embedding_storage_mode: The default is 'none', which is always best. Only set to 'cpu' or 'gpu' if you wish to predict and keep the generated embeddings in CPU or GPU memory, respectively.

        Returns: The loss and the total number of classes, if `return_loss` is set
        """
        prediction_label_type: str = self.label_type if label_name is None else label_name

        if not isinstance(sentences, list):
            sentences = [sentences]

        loss: Optional[Tuple[torch.Tensor, int]]
        encoded_sentences: List[EncodedSentence]

        if all(isinstance(sentence, EncodedSentence) for sentence in sentences):
            # Deal with the case where all sentences are encoded sentences

            # mypy does not infer the type of "sentences" restricted by the if statement
            encoded_sentences = cast(List[EncodedSentence], sentences)
            loss = super().predict(
                encoded_sentences,
                mini_batch_size=mini_batch_size,
                return_probabilities_for_all_classes=return_probabilities_for_all_classes,
                verbose=verbose,
                label_name=prediction_label_type,
                return_loss=return_loss,
                embedding_storage_mode=embedding_storage_mode,
            )

        elif all(not isinstance(sentence, EncodedSentence) for sentence in sentences):
            # Deal with the case where all sentences are standard (non-encoded) sentences
            Sentence.set_context_for_sentences(cast(List[Sentence], sentences))
            sentences_with_relation_reference: List[Tuple[EncodedSentence, Relation]] = list(
                itertools.chain.from_iterable(self._encode_sentence_for_inference(sentence) for sentence in sentences)
            )

            encoded_sentences = [x[0] for x in sentences_with_relation_reference]
            loss = super().predict(
                encoded_sentences,
                mini_batch_size=mini_batch_size,
                return_probabilities_for_all_classes=return_probabilities_for_all_classes,
                verbose=verbose,
                label_name=prediction_label_type,
                return_loss=return_loss,
                embedding_storage_mode=embedding_storage_mode,
            )

            # For each encoded sentence, transfer its prediction onto the original relation
            for encoded_sentence, original_relation in sentences_with_relation_reference:
                for label in encoded_sentence.get_labels(prediction_label_type):
                    original_relation.add_label(prediction_label_type, value=label.value, score=label.score)

        else:
            raise ValueError("All passed sentences must be either uniformly encoded or not.")

        return loss if return_loss else None

    def _get_state_dict(self) -> Dict[str, Any]:
        model_state: Dict[str, Any] = {
            **super()._get_state_dict(),
            "embeddings": self.embeddings.save_embeddings(use_state_dict=False),
            "label_dictionary": self.label_dictionary,
            "label_type": self.label_type,
            "entity_label_types": self.entity_label_types,
            "entity_pair_labels": self.entity_pair_labels,
            "entity_threshold": self.entity_threshold,
            "cross_augmentation": self.cross_augmentation,
            "encoding_strategy": self.encoding_strategy,
            "zero_tag_value": self.zero_tag_value,
            "allow_unk_tag": self.allow_unk_tag,
        }
        return model_state

    @classmethod
    def _init_model_with_state_dict(cls, state: Dict[str, Any], **kwargs):
        return super()._init_model_with_state_dict(
            state,
            embeddings=state["embeddings"],
            label_dictionary=state["label_dictionary"],
            label_type=state["label_type"],
            entity_label_types=state["entity_label_types"],
            entity_pair_labels=state["entity_pair_labels"],
            entity_threshold=state["entity_threshold"],
            cross_augmentation=state["cross_augmentation"],
            encoding_strategy=state["encoding_strategy"],
            zero_tag_value=state["zero_tag_value"],
            allow_unk_tag=state["allow_unk_tag"],
            **kwargs,
        )

    @property
    def label_type(self) -> str:
        return self._label_type

    @property
    def zero_tag_value(self) -> str:
        return self._zero_tag_value

    @property
    def allow_unk_tag(self) -> bool:
        return self._allow_unk_tag

    def get_used_tokens(
        self, corpus: Corpus, context_length: int = 0, respect_document_boundaries: bool = True
    ) -> typing.Iterable[List[str]]:
        yield from super().get_used_tokens(corpus, context_length, respect_document_boundaries)
        for sentence in _iter_dataset(corpus.get_all_sentences()):
            for span in sentence.get_spans(self.label_type):
                yield self.encoding_strategy.encode_head(span, span.get_label(self.label_type)).split(" ")
                yield self.encoding_strategy.encode_tail(span, span.get_label(self.label_type)).split(" ")

    @classmethod
    def load(cls, model_path: Union[str, Path, Dict[str, Any]]) -> "RelationClassifier":
        from typing import cast

        return cast("RelationClassifier", super().load(model_path=model_path))<|MERGE_RESOLUTION|>--- conflicted
+++ resolved
@@ -338,11 +338,7 @@
             Valid entities as `_Entity`
         """
         for label_type, valid_labels in self.entity_label_types.items():
-<<<<<<< HEAD
-            for entity_span in sentence.get_spans(type=label_type):
-=======
             for entity_span in sentence.get_spans(label_type=label_type):
->>>>>>> ddf3bb3e
                 entity_label: Label = entity_span.get_label(label_type=label_type)
 
                 # Only use entities labelled with the specified labels for each label type
