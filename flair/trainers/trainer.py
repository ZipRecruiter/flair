--- conflicted
+++ resolved
@@ -415,17 +415,6 @@
                 base_path=base_path,
             ).attach_to(self)
 
-<<<<<<< HEAD
-        # if training also uses dev/train data, include in training set
-        if train_with_dev or train_with_test:
-            parts = [self.corpus.train]
-            if train_with_dev and self.corpus.dev:
-                parts.append(self.corpus.dev)
-            if train_with_test and self.corpus.test:
-                parts.append(self.corpus.test)
-
-            train_data = ConcatDataset(parts)
-=======
         # === END BLOCK: ACTIVATE PLUGINS === #
 
         # derive parameters the function was called with (or defaults)
@@ -477,7 +466,6 @@
             )
         else:
             self.optimizer = optimizer(params=self.model.parameters(), **kwargs)
->>>>>>> ddf3bb3e
 
         # initialize sampler if provided
         if sampler is not None:
@@ -567,14 +555,6 @@
                     if not shuffle_first_epoch and epoch == 1:
                         shuffle_data_this_epoch = False
 
-<<<<<<< HEAD
-                # process mini-batches
-                average_over = 0
-                for batch_no, batch in enumerate(batch_loader):
-                    # zero the gradients on the model and optimizer
-                    self.model.zero_grad()
-                    optimizer.zero_grad()
-=======
                     batch_loader = DataLoader(
                         train_data,
                         batch_size=mini_batch_size,
@@ -583,23 +563,14 @@
                     )
 
                     self.model.train()
->>>>>>> ddf3bb3e
 
                     epoch_train_loss: float = 0.0
                     epoch_train_samples: int = 0
 
-<<<<<<< HEAD
-                    # forward and backward for batch
-                    for batch_step in batch_steps:
-                        # forward pass
-                        loss, datapoint_count = self.model.forward_loss(batch_step)
-                        average_over += datapoint_count
-=======
                     epoch_start_time = time.time()
 
                     # log infos on training progress every `log_modulo` batches
                     log_modulo = max(1, int(len(batch_loader) / 10))
->>>>>>> ddf3bb3e
 
                     # process mini-batches
                     for batch_no, batch in enumerate(batch_loader):
@@ -664,66 +635,8 @@
                                     MetricRecord.scalar(("train", "gradient_norm"), gradient_norm, batch_count)
                                 )
 
-<<<<<<< HEAD
-                log_line(log)
-                log.info(f"EPOCH {epoch} done: loss {train_loss:.4f} - lr {lr_info}")
-
-                if use_tensorboard:
-                    writer.add_scalar("train_loss", train_loss, epoch)
-
-                # evaluate on train / dev / test split depending on training settings
-                result_line: str = ""
-
-                if log_train:
-                    train_eval_result = self.model.evaluate(
-                        self.corpus.train,
-                        gold_label_type=self.model.label_type,
-                        mini_batch_size=eval_batch_size,
-                        num_workers=num_workers,
-                        embedding_storage_mode=embeddings_storage_mode,
-                        main_evaluation_metric=main_evaluation_metric,
-                        gold_label_dictionary=gold_label_dictionary_for_eval,
-                        exclude_labels=exclude_labels,
-                    )
-                    result_line += f"\t{train_eval_result.loss}\t{train_eval_result.log_line}"
-                    log.info(
-                        f"TRAIN : loss {train_eval_result.loss} -"
-                        f" {main_evaluation_metric[1]}"
-                        f" ({main_evaluation_metric[0]}) "
-                        f" {round(train_eval_result.main_score, 4)}"
-                    )
-                    # depending on memory mode, embeddings are moved to CPU, GPU or deleted
-                    store_embeddings(self.corpus.train, embeddings_storage_mode, dynamic_embeddings)
-
-                if log_train_part:
-                    train_part_eval_result = self.model.evaluate(
-                        train_part,
-                        gold_label_type=self.model.label_type,
-                        mini_batch_size=eval_batch_size,
-                        num_workers=num_workers,
-                        embedding_storage_mode=embeddings_storage_mode,
-                        main_evaluation_metric=main_evaluation_metric,
-                        gold_label_dictionary=gold_label_dictionary_for_eval,
-                        exclude_labels=exclude_labels,
-                    )
-                    result_line += f"\t{train_part_eval_result.loss}" f"\t{train_part_eval_result.log_line}"
-                    log.info(
-                        f"TRAIN_SPLIT : loss {train_part_eval_result.loss}"
-                        f" - {main_evaluation_metric[1]}"
-                        f" ({main_evaluation_metric[0]})"
-                        f" {round(train_part_eval_result.main_score, 4)}"
-                    )
-                    if use_tensorboard:
-                        for metric_class_avg_type, metric_type in metrics_for_tensorboard:
-                            writer.add_scalar(
-                                f"train_{metric_class_avg_type}_{metric_type}",
-                                train_part_eval_result.classification_report[metric_class_avg_type][metric_type],
-                                epoch,
-                            )
-=======
                             epoch_train_loss += batch_train_loss
                             epoch_train_samples += batch_train_samples
->>>>>>> ddf3bb3e
 
                         if (batch_no + 1) % log_modulo == 0:
                             intermittent_loss = (
@@ -744,83 +657,9 @@
                                 f"{lr_info}{momentum_info}"
                             )
 
-<<<<<<< HEAD
-                # determine if this is the best model or if we need to anneal
-                current_epoch_has_best_model_so_far = False
-                # default mode: anneal against dev score
-                if not train_with_dev and not anneal_against_dev_loss:
-                    if dev_score > best_validation_score:
-                        current_epoch_has_best_model_so_far = True
-                        best_validation_score = dev_score
-
-                    if isinstance(scheduler, AnnealOnPlateau):
-                        scheduler.step(dev_score, dev_eval_result.loss)
-
-                # alternative: anneal against dev loss
-                if not train_with_dev and anneal_against_dev_loss:
-                    if dev_eval_result.loss < best_validation_score:
-                        current_epoch_has_best_model_so_far = True
-                        best_validation_score = dev_eval_result.loss
-
-                    if isinstance(scheduler, AnnealOnPlateau):
-                        scheduler.step(dev_eval_result.loss)
-
-                # alternative: anneal against train loss
-                if train_with_dev:
-                    if train_loss < best_validation_score:
-                        current_epoch_has_best_model_so_far = True
-                        best_validation_score = train_loss
-
-                    if isinstance(scheduler, AnnealOnPlateau):
-                        scheduler.step(train_loss)
-
-                train_loss_history.append(train_loss)
-
-                # determine bad epoch number
-                try:
-                    bad_epochs = scheduler.num_bad_epochs
-                except AttributeError:
-                    bad_epochs = 0
-
-                new_learning_rate = [group["lr"] for group in optimizer.param_groups]
-
-                if any([new_lr != prev_lr for new_lr, prev_lr in zip(new_learning_rate, previous_learning_rate)]):
-                    bad_epochs = patience + 1
-
-                    # lr unchanged
-                    if all(
-                        [
-                            prev_lr == initial_lr
-                            for prev_lr, initial_lr in zip(previous_learning_rate, initial_learning_rate)
-                        ]
-                    ):
-                        bad_epochs += initial_extra_patience
-
-                # log bad epochs
-                if log_bad_epochs:
-                    log.info(f"BAD EPOCHS (no improvement): {bad_epochs}")
-
-                if loss_txt is not None:
-                    # output log file
-                    with open(loss_txt, "a") as f:
-                        # make headers on first epoch
-                        if epoch == 1:
-                            bad_epoch_header = "BAD_EPOCHS\t" if log_bad_epochs else ""
-                            f.write(f"EPOCH\tTIMESTAMP\t{bad_epoch_header}LEARNING_RATE\tTRAIN_LOSS")
-
-                            if log_train:
-                                f.write("\tTRAIN_" + "\tTRAIN_".join(train_eval_result.log_header.split("\t")))
-
-                            if log_train_part:
-                                f.write(
-                                    "\tTRAIN_PART_LOSS\tTRAIN_PART_"
-                                    + "\tTRAIN_PART_".join(train_part_eval_result.log_header.split("\t"))
-                                )
-=======
                         # - SchedulerPlugin -> do the scheduler step if one-cycle or linear decay
                         # - WeightExtractorPlugin -> extracts weights
                         self.dispatch("after_training_batch", **batch_kw)
->>>>>>> ddf3bb3e
 
                     train_loss = epoch_train_loss / epoch_train_samples
                     self._record(MetricRecord.scalar(("train", "loss"), train_loss, epoch))
@@ -866,35 +705,6 @@
 
                         self._publish_eval_result(eval_result, evaluation_split, global_step=epoch)
 
-<<<<<<< HEAD
-    def resume(
-        self,
-        model: Model,
-        additional_epochs: Optional[int] = None,
-        **trainer_args,
-    ):
-        assert model.model_card is not None
-        self.model = model
-        # recover all arguments that were used to train this model
-        args_used_to_train_model = model.model_card["training_parameters"]
-
-        # you can overwrite params with your own
-        for param in trainer_args:
-            args_used_to_train_model[param] = trainer_args[param]
-            if param == "optimizer" and "optimizer_state_dict" in args_used_to_train_model:
-                del args_used_to_train_model["optimizer_state_dict"]
-            if param == "scheduler" and "scheduler_state_dict" in args_used_to_train_model:
-                del args_used_to_train_model["scheduler_state_dict"]
-
-        # surface nested arguments
-        kwargs = args_used_to_train_model["kwargs"]
-        del args_used_to_train_model["kwargs"]
-
-        if additional_epochs is not None:
-            args_used_to_train_model["max_epochs"] = (
-                args_used_to_train_model.get("epoch", kwargs.get("epoch", 0)) + additional_epochs
-            )
-=======
                         # use DEV split to determine if this is the best model so far
                         if determine_best_epoch_using_dev_score and evaluation_split == "dev":
                             validation_scores = eval_result.main_score, eval_result.loss
@@ -902,46 +712,11 @@
                             if eval_result.main_score > best_epoch_score:
                                 current_epoch_has_best_model_so_far = True
                                 best_epoch_score = eval_result.main_score
->>>>>>> ddf3bb3e
 
                     # if not using DEV score, determine best model using train loss
                     if not determine_best_epoch_using_dev_score:
                         validation_scores = (train_loss,)
 
-<<<<<<< HEAD
-    def fine_tune(
-        self,
-        base_path: Union[Path, str],
-        learning_rate: float = 5e-5,
-        max_epochs: int = 10,
-        optimizer=torch.optim.AdamW,
-        scheduler=LinearSchedulerWithWarmup,
-        warmup_fraction: float = 0.1,
-        mini_batch_size: int = 4,
-        embeddings_storage_mode: str = "none",
-        use_final_model_for_eval: bool = True,
-        decoder_lr_factor: float = 1.0,
-        **trainer_args,
-    ):
-        # If set, add a factor to the learning rate of all parameters with 'embeddings' not in name
-        if decoder_lr_factor != 1.0:
-            optimizer = optimizer(
-                [
-                    {
-                        "params": [param for name, param in self.model.named_parameters() if "embeddings" not in name],
-                        "lr": learning_rate * decoder_lr_factor,
-                    },
-                    {
-                        "params": [param for name, param in self.model.named_parameters() if "embeddings" in name],
-                        "lr": learning_rate,
-                    },
-                ]
-            )
-            log.info(
-                f"Modifying learning rate to {learning_rate * decoder_lr_factor} for the following "
-                f"parameters: {[name for name, param in self.model.named_parameters() if 'embeddings' not in name]}"
-            )
-=======
                         if epoch_train_loss < best_epoch_score:
                             current_epoch_has_best_model_so_far = True
                             best_epoch_score = train_loss
@@ -954,7 +729,6 @@
                         current_model_is_best=current_epoch_has_best_model_so_far,
                         validation_scores=validation_scores,
                     )
->>>>>>> ddf3bb3e
 
                     if save_best_model and current_epoch_has_best_model_so_far:
                         log.info("saving best model")
